--- conflicted
+++ resolved
@@ -5,24 +5,13 @@
 yarn-debug.log*
 yarn-error.log*
 pnpm-debug.log*
-<<<<<<< HEAD
-.github/prompts/
 # GitHub metadata (keep Actions, templates, dependabot tracked)
 # .github/
-docs/Feature_Proposals.md
-=======
-# GitHub metadata (keep Actions, templates, dependabot tracked)
-# .github/
-
->>>>>>> 0fbdfcb8
 # Production build
 dist/
 build/
 .augment/
 docs/
-# GitHub prompts (development specific)
-.github/prompts
-
 # GitHub prompts (development specific)
 .github/prompts
 
