# Dependencies
node_modules/
node_modules_*/
npm-debug.log*
yarn-debug.log*
yarn-error.log*
pnpm-debug.log*
<<<<<<< HEAD
.github/prompts/
=======

>>>>>>> 480b5f10
# GitHub metadata (keep Actions, templates, dependabot tracked)
# .github/

# Production build
dist/
build/
.augment/

# GitHub prompts (development specific)
.github/prompts

# Environment variables
.env
.env.local
.env.development.local
.env.test.local
.env.production.local

# OS generated files
.DS_Store
.DS_Store?
._*
.Spotlight-V100
.Trashes
ehthumbs.db
Thumbs.db

# IDE files
.vscode/
.idea/
*.swp
*.swo
*~

# Runtime data
*.pid
*.seed
*.pid.lock

# Coverage directory used by tools like istanbul
coverage/
*.lcov

# Backend specific
backend/audio/*.mp3
backend/database/*.db
backend/database/*.db-shm
backend/database/*.db-wal

# Logs
logs/
*.log

# Test files
test-*.db

# Development documentation (keep only README.md)
*_ASSESSMENT.md
*_REPORT.md
*_GUIDE.md
*_PLAN.md
DEPLOYMENT_*.md
PRODUCTION_*.md
PI_ZERO_*.md
SETUP_*.md

# Temporary files
*.tmp
*.temp
.cache/

# Package manager lock files (keep package-lock.json, ignore others)
yarn.lock
pnpm-lock.yaml<|MERGE_RESOLUTION|>--- conflicted
+++ resolved
@@ -5,11 +5,7 @@
 yarn-debug.log*
 yarn-error.log*
 pnpm-debug.log*
-<<<<<<< HEAD
-.github/prompts/
-=======
 
->>>>>>> 480b5f10
 # GitHub metadata (keep Actions, templates, dependabot tracked)
 # .github/
 
