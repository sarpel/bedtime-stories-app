import { useState, useRef, useEffect } from 'react'
import { Card, CardContent, CardDescription, CardHeader, CardTitle } from '@/components/ui/card.jsx'
import { Button } from '@/components/ui/button.jsx'
import { Textarea } from '@/components/ui/textarea.jsx'
import { Label } from '@/components/ui/label.jsx'
import { Badge } from '@/components/ui/badge.jsx'
import { Progress } from '@/components/ui/progress.jsx'
import { 
  BookOpen, 
  Sparkles, 
  Volume2, 
  Heart, 
  Share2, 
  Download, 
  Copy, 
  Clock,
  CheckCircle,
  AlertCircle,
  MoreHorizontal,
  X
} from 'lucide-react'
import { storyTypes, getStoryTypeName, extractStoryTitle } from '@/utils/storyTypes.js'
import { shareStory, shareToSocialMedia, downloadStory } from '@/utils/share.js'
import sharingService from '@/services/sharingService.js'

export default function StoryCreator({ 
  selectedType, 
  customTopic, 
  storyId, // Add storyId prop for sharing
  onTypeChange, 
  onCustomTopicChange,
  onGenerateStory,
  onGenerateAudio,
  isGenerating,
  isGeneratingAudio,
  story,
  onStoryChange,
  progress,
  audioUrl,
  isPlaying,
  audioProgress,
  audioDuration,
  onPlayAudio,
  onPauseAudio,
  onStopAudio,
  onToggleMute,
  isMuted,
  isFavorite,
  onToggleFavorite,
  onClearStory,
  onSaveStory // Yeni prop eklendi
}) {
  const [copied, setCopied] = useState(false)
  const [showShareMenu, setShowShareMenu] = useState(false)
  const [_shareUrl, setShareUrl] = useState('')
  const [isSharing, setIsSharing] = useState(false)
  const [categoryInput, setCategoryInput] = useState('')
  const [categories, setCategories] = useState([])
  const shareMenuRef = useRef(null)

  // Click outside handler için
  useEffect(() => {
    const handleClickOutside = (event) => {
      if (shareMenuRef.current && !shareMenuRef.current.contains(event.target)) {
        setShowShareMenu(false)
      }
    }

    if (showShareMenu) {
      document.addEventListener('mousedown', handleClickOutside)
      return () => {
        document.removeEventListener('mousedown', handleClickOutside)
      }
    }
  }, [showShareMenu])

  const handleTypeChange = (typeId) => {
    onTypeChange(typeId)
    // Tür seçildiğinde custom topic'i temizle
    if (typeId && customTopic.trim()) {
      onCustomTopicChange('')
    }
  }

  const handleStoryTextChange = (e) => {
    const value = e.target.value
    
    // Eğer masal varsa, masalı güncelle
    if (story) {
      onStoryChange(value)
    } else {
      // Eğer masal yoksa, custom topic olarak güncelle
      onCustomTopicChange(value)
      // Custom topic yazılırken seçili türü temizle
      if (value.trim() && selectedType) {
        onTypeChange('')
      }
    }
  }

  const handleCopy = async () => {
    try {
      const textToCopy = story || customTopic
      await navigator.clipboard.writeText(textToCopy)
      setCopied(true)
      setTimeout(() => setCopied(false), 2000)
    } catch (error) {
      console.error('Kopyalama başarısız:', error)
    }
  }

  const handleShare = async () => {
    if (!story) return
    
    if (!storyId) {
      // Fallback to old sharing method if no storyId
      const result = await shareStory(story, selectedType, customTopic)
      if (result.success && result.method === 'clipboard') {
        setCopied(true)
        setTimeout(() => setCopied(false), 2000)
      }
      return
    }

    setIsSharing(true)
    try {
      const result = await sharingService.shareStory(storyId)
      if (result.success) {
        setShareUrl(result.shareUrl)
        // Copy share URL to clipboard
        await navigator.clipboard.writeText(result.shareUrl)
        setCopied(true)
        setTimeout(() => setCopied(false), 3000)
      } else {
        console.error('Paylaşım hatası:', result.error)
        // Fallback to old method
        const fallbackResult = await shareStory(story, selectedType, customTopic)
        if (fallbackResult.success && fallbackResult.method === 'clipboard') {
          setCopied(true)
          setTimeout(() => setCopied(false), 2000)
        }
      }
    } catch (error) {
      console.error('Paylaşım hatası:', error)
    } finally {
      setIsSharing(false)
    }
  }

  const handleAddCategories = () => {
<<<<<<< HEAD
    // Don’t proceed if the input is empty or only whitespace
    if (!categoryInput.trim()) return

    // Split on commas, trim, lowercase, and dedupe within the input
    // ...
    const parts = categoryInput
      .split(',')
      .map(c => c.trim().toLowerCase())
      .filter((c, index, arr) =>
        c.length >= 2 &&
        c.length <= 24 &&
        arr.indexOf(c) === index
      )

    if (parts.length === 0) return

    const merged = [...categories]
    parts.forEach(p => {
      // Avoid case-insensitive duplicates against existing categories
      if (
        merged.length < 10 &&
        !merged.some(m => m.toLowerCase() === p.toLowerCase())
      ) {
        merged.push(p)
      }
    })

=======
    if (!categoryInput.trim()) return
    const parts = categoryInput.split(',').map(c => c.trim()).filter(c => c.length >= 2 && c.length <= 24)
    if (parts.length === 0) return
    const merged = [...categories]
    parts.forEach(p => {
      if (!merged.includes(p) && merged.length < 10) merged.push(p)
    })
>>>>>>> 480b5f10
    setCategories(merged)
    setCategoryInput('')
  }

  const handleRemoveCategory = (cat) => {
    setCategories(categories.filter(c => c !== cat))
  }

  const handleDownload = () => {
    if (!story) return
    downloadStory(story, selectedType)
  }

  const handleSocialShare = (platform) => {
    if (!story) return
    shareToSocialMedia(story, selectedType, platform)
    setShowShareMenu(false)
  }

  const formatDuration = (seconds) => {
    if (!seconds) return '0:00'
    const mins = Math.floor(seconds / 60)
    const secs = Math.floor(seconds % 60)
    return `${mins}:${secs.toString().padStart(2, '0')}`
  }

  const getReadingTime = (text) => {
    const wordsPerMinute = 150
    const words = text.trim().split(/\s+/).length
    const minutes = Math.ceil(words / wordsPerMinute)
    return minutes
  }

  const displayText = story || customTopic
  const placeholder = story 
    ? "Masalın burada görünüyor..." 
    : "Hangi konuda bir masal duymak istiyorsun? Örn: Uzay yolculuğu yapan kedinin macerası..."

  return (
    <Card className="mb-4 sm:mb-8 overflow-hidden">
      <CardHeader className="border-b p-3 sm:p-6">
        <div className="flex items-start justify-between flex-col sm:flex-row gap-3">
          <div className="flex-1 w-full">
            <CardTitle className="flex items-center gap-2 mb-2 text-base sm:text-lg">
              <BookOpen className="h-4 w-4 sm:h-5 sm:w-5 text-primary" />
              {story ? extractStoryTitle(story) : 'Hangi Masalı Duymak İstersin?'}
              {isGenerating && (
                <div className="animate-spin rounded-full h-4 w-4 border-2 border-primary border-t-transparent" />
              )}
            </CardTitle>
            
            {story ? (
              <div className="flex flex-wrap gap-1 sm:gap-2">
                <Badge variant="secondary" className="text-xs">Türkçe</Badge>
                <Badge variant="outline" className="text-xs">5 Yaş</Badge>
                <Badge variant="outline" className="text-xs">Uyku Vakti</Badge>
                <Badge variant="outline" className="flex items-center gap-1 text-xs">
                  <Sparkles className="h-3 w-3" />
                  {getStoryTypeName(selectedType)}
                </Badge>
                <Badge variant="outline" className="flex items-center gap-1 text-xs">
                  <Clock className="h-3 w-3" />
                  {getReadingTime(story)} dk okuma
                </Badge>
                {categories.map(cat => (
<<<<<<< HEAD
                  <Badge
                    key={cat}
                    variant="outline"
                    className="flex items-center gap-1 text-xs cursor-pointer"
                    onClick={() => handleRemoveCategory(cat)}
                    onKeyDown={(e) => e.key === 'Enter' && handleRemoveCategory(cat)}
                    role="button"
                    tabIndex={0}
                    aria-label={`${cat} kategorisini kaldır`}
                    title="Kaldır"
                  >
=======
                  <Badge key={cat} variant="outline" className="flex items-center gap-1 text-xs cursor-pointer" onClick={() => handleRemoveCategory(cat)} title="Kaldır">
>>>>>>> 480b5f10
                    #{cat}
                  </Badge>
                ))}
              </div>
            ) : (
              <CardDescription className="text-sm">
                Masal türünü seç veya istediğin konuyu yaz
              </CardDescription>
            )}
          </div>
          
          {story && (
            <div className="flex gap-1 sm:gap-2 flex-wrap w-full sm:w-auto">
              {/* Geri butonu */}
              <Button
                variant="outline"
                size="sm"
                onClick={onClearStory}
                className="flex-1 sm:flex-none"
              >
                <X className="h-4 w-4 sm:mr-2" />
                <span className="hidden sm:inline">Geri</span>
              </Button>
              
              {/* Kaydet butonu */}
              <Button
                variant="default"
                size="sm"
                onClick={onSaveStory}
                className="flex-1 sm:flex-none"
              >
                <CheckCircle className="h-4 w-4 sm:mr-2" />
                <span className="hidden sm:inline">Kaydet</span>
              </Button>
              
              {/* Seslendir butonu */}
              {!isGeneratingAudio && !audioUrl && (
                <Button 
                  onClick={onGenerateAudio}
                  variant="secondary"
                  size="sm"
                  className="flex-1 sm:flex-none"
                >
                  <Volume2 className="h-4 w-4 sm:mr-2" />
                  <span className="hidden sm:inline">Seslendir</span>
                </Button>
              )}
            </div>
          )}
          
          {story && (
            <div className="flex flex-col gap-2 w-full sm:w-auto">
              {/* Audio controls */}
              {(isGeneratingAudio || audioUrl) && (
                <div className="w-full sm:self-end">
                  {isGeneratingAudio ? (
                    <Button disabled size="sm" className="w-full sm:w-auto">
                      <div className="animate-spin rounded-full h-4 w-4 border-2 border-white border-t-transparent mr-2" />
                      Seslendiriliyor...
                    </Button>
                  ) : (
                    <div className="flex gap-1 w-full sm:w-auto">
                      <Button 
                        variant={isPlaying ? "secondary" : "default"}
                        size="sm"
                        onClick={isPlaying ? onPauseAudio : onPlayAudio}
                        className="flex-1 sm:flex-none"
                      >
                        <Volume2 className="h-4 w-4" />
                      </Button>
                      <Button 
                        variant="outline"
                        size="sm"
                        onClick={onStopAudio}
                        className="flex-1 sm:flex-none"
                      >
                        <X className="h-3 w-3" />
                      </Button>
                    </div>
                  )}
                </div>
              )}
              
              {/* Favori ve diğer butonlar */}
              <div className="flex gap-1 sm:gap-2 w-full sm:w-auto">
                <Button
                  variant="ghost"
                  size="sm"
                  onClick={onToggleFavorite}
                  className={`flex-1 sm:flex-none ${isFavorite ? 'text-red-500 hover:text-red-600' : ''}`}
                >
                  <Heart className={`h-4 w-4 ${isFavorite ? 'fill-current' : ''}`} />
                </Button>
                <div className="relative flex-1 sm:flex-none">
                  <Button 
                    variant="ghost" 
                    size="sm" 
                    onClick={() => setShowShareMenu(!showShareMenu)}
                    className="w-full sm:w-auto"
                  >
                    <MoreHorizontal className="h-4 w-4" />
                  </Button>
                  
                  {showShareMenu && (
                    <div 
                      ref={shareMenuRef}
                      className="absolute right-0 top-full mt-1 bg-background border rounded-lg shadow-lg p-2 z-10 min-w-[200px]"
                    >
                      <Button 
                        variant="ghost" 
                        size="sm" 
                        className="w-full justify-start"
                        onClick={handleShare}
                      disabled={isSharing}
                    >
                      {isSharing ? (
                        <>
                          <div className="animate-spin rounded-full h-4 w-4 border-2 border-primary border-t-transparent mr-2" />
                          Paylaşılıyor...
                        </>
                      ) : copied ? (
                        <>
                          <CheckCircle className="h-4 w-4 text-green-500 mr-2" />
                          Link Kopyalandı!
                        </>
                      ) : (
                        <>
                          <Share2 className="h-4 w-4 mr-2" />
                          {storyId ? 'Benzersiz Link Oluştur' : 'Paylaş'}
                        </>
                      )}
                    </Button>
                    <Button 
                      variant="ghost" 
                      size="sm" 
                      className="w-full justify-start"
                      onClick={handleDownload}
                    >
                      <Download className="h-4 w-4 mr-2" />
                      İndir
                    </Button>
                    <Button 
                      variant="ghost" 
                      size="sm" 
                      className="w-full justify-start"
                      onClick={handleCopy}
                    >
                      {copied ? <CheckCircle className="h-4 w-4 text-green-500 mr-2" /> : <Copy className="h-4 w-4 mr-2" />}
                      {copied ? 'Kopyalandı' : 'Kopyala'}
                    </Button>
                    <div className="border-t my-1" />
                    <div className="text-xs text-muted-foreground px-2 py-1">
                      Sosyal Medya
                    </div>
                    <Button 
                      variant="ghost" 
                      size="sm" 
                      className="w-full justify-start text-xs"
                      onClick={() => handleSocialShare('twitter')}
                    >
                      Twitter
                    </Button>
                    <Button 
                      variant="ghost" 
                      size="sm" 
                      className="w-full justify-start text-xs"
                      onClick={() => handleSocialShare('whatsapp')}
                    >
                      WhatsApp
                    </Button>
                  </div>
                )}
                </div>
              </div>
            </div>
          )}
        </div>
      </CardHeader>

      <CardContent className="space-y-4 p-3 sm:p-6">
        {/* Masal Türü Butonları - Sadece masal oluşturulmamışsa göster */}
        {!story && (
          <div className="space-y-3">
            <Label className="text-sm font-medium">En Sevilen Masal Türleri</Label>
            <div className="grid grid-cols-2 sm:grid-cols-3 md:grid-cols-5 gap-2">
              {storyTypes.slice(0, 5).map((type) => (
                <Button
                  key={type.id}
                  variant={selectedType === type.id ? "default" : "outline"}
                  onClick={() => handleTypeChange(type.id)}
                  className="flex flex-col items-center gap-1 h-14 sm:h-16 p-1 sm:p-2 text-xs"
                  size="sm"
                >
                  <span className="text-base sm:text-lg">{type.icon}</span>
                  <span className="leading-none text-center text-xs">{type.name}</span>
                </Button>
              ))}
            </div>
            <div className="grid grid-cols-2 sm:grid-cols-3 md:grid-cols-5 gap-2">
              {storyTypes.slice(5, 10).map((type) => (
                <Button
                  key={type.id}
                  variant={selectedType === type.id ? "default" : "outline"}
                  onClick={() => handleTypeChange(type.id)}
                  className="flex flex-col items-center gap-1 h-14 sm:h-16 p-1 sm:p-2 text-xs"
                  size="sm"
                >
                  <span className="text-base sm:text-lg">{type.icon}</span>
                  <span className="leading-none text-center text-xs">{type.name}</span>
                </Button>
              ))}
            </div>
          </div>
        )}

        {/* Ana Metin Kutusu */}
        <div className="space-y-3">
          {!story && (
            <div className="space-y-2">
              <Label htmlFor="categories" className="text-xs font-medium">Kategoriler (virgülle ayır) - örn: macera, uyku</Label>
              <div className="flex gap-2">
                <input
                  id="categories"
                  type="text"
                  value={categoryInput}
                  onChange={(e) => setCategoryInput(e.target.value)}
                  onKeyDown={(e) => { if (e.key === 'Enter') { e.preventDefault(); handleAddCategories(); } }}
                  className="flex-1 border rounded px-2 py-1 text-xs"
                  placeholder="macera, uyku"
                />
                <Button type="button" variant="outline" size="sm" onClick={handleAddCategories} className="text-xs">Ekle</Button>
              </div>
              {categories.length > 0 && (
                <div className="flex flex-wrap gap-1">
                  {categories.map(cat => (
                    <Badge key={cat} variant="outline" className="text-xs cursor-pointer" onClick={() => handleRemoveCategory(cat)} title="Kaldır">#{cat}</Badge>
                  ))}
                </div>
              )}
            </div>
          )}
          <div className="flex flex-col sm:flex-row items-start sm:items-end gap-3">
            <div className="flex-1 w-full">
              {!story && (
                <Label htmlFor="story-input" className="text-sm">
                  {selectedType ? 'Seçili Masal Türü' : 'Özel Masal Konun'}
                </Label>
              )}
              <div className="relative">
                <Textarea
                  id="story-input"
                  placeholder={placeholder}
                  value={displayText}
                  onChange={handleStoryTextChange}
                  className={`resize-none ${
                    story 
                      ? 'min-h-[250px] sm:min-h-[300px] text-sm sm:text-base leading-relaxed border-0 bg-transparent p-0 focus-visible:ring-0' 
                      : 'min-h-[100px] sm:min-h-[120px] text-sm'
                  }`}
                  readOnly={isGenerating}
                />
                {story && (
                  <Button
                    variant="ghost"
                    size="sm"
                    onClick={onClearStory}
                    className="absolute top-2 right-2 h-6 w-6 sm:h-8 sm:w-8 p-0 hover:bg-destructive/10 hover:text-destructive"
                    title="Metni temizle"
                  >
                    <X className="h-3 w-3 sm:h-4 sm:w-4" />
                  </Button>
                )}
              </div>
            </div>
            
            {!story && (
              <div className="flex flex-col gap-2 w-full sm:min-w-[120px] sm:w-auto">
                <Button 
                  onClick={() => onGenerateStory(categories)}
                  disabled={isGenerating || (!selectedType && !customTopic.trim())}
                  className="flex items-center gap-2 w-full"
                  size="default"
                >
                  {isGenerating ? (
                    <>
                      <div className="animate-spin rounded-full h-4 w-4 border-2 border-primary-foreground border-t-transparent" />
                      <span className="text-xs sm:text-sm">Oluşturuluyor...</span>
                    </>
                  ) : (
                    <>
                      <Sparkles className="h-4 w-4" />
                      <span className="text-xs sm:text-sm">Masal Oluştur</span>
                    </>
                  )}
                </Button>
              </div>
            )}
          </div>
          
          {/* Progress gösterimi */}
          {(isGenerating || isGeneratingAudio) && progress > 0 && (
            <div className="space-y-2">
              <div className="flex justify-between text-sm">
                <span>
                  {isGenerating ? 'Masal oluşturuluyor...' : 'Ses oluşturuluyor...'}
                </span>
                <span>{progress}%</span>
              </div>
              <Progress value={progress} className="h-2" />
            </div>
          )}
        </div>

        {/* Yükleme Durumu */}
        {isGenerating && (
          <div className="grid grid-cols-1 md:grid-cols-3 gap-4">
            {[1, 2, 3].map((i) => (
              <div key={i} className="space-y-2">
                <div className="h-4 bg-muted rounded animate-pulse" />
                <div className="h-3 bg-muted rounded animate-pulse" />
                <div className="h-3 bg-muted rounded w-3/4 animate-pulse" />
              </div>
            ))}
          </div>
        )}

        {/* Seçim Özeti - Sadece masal oluşturulmamışsa ve seçim varsa göster */}
        {!story && (selectedType || customTopic.trim()) && (
          <div className="p-2 sm:p-3 bg-muted/50 rounded-lg">
            <div className="flex items-center gap-1 sm:gap-2 mb-1">
              {selectedType && (
                <Badge variant="secondary" className="text-xs">
                  {storyTypes.find(t => t.id === selectedType)?.icon} {storyTypes.find(t => t.id === selectedType)?.name}
                </Badge>
              )}
              {customTopic.trim() && !selectedType && (
                <Badge variant="outline" className="text-xs">
                  Özel Konu
                </Badge>
              )}
            </div>
            <p className="text-xs text-muted-foreground">
              {customTopic.trim() && !selectedType
                ? `"${customTopic.substring(0, 80)}${customTopic.length > 80 ? '...' : ''}" konulu özel masal oluşturulacak`
                : selectedType 
                ? storyTypes.find(t => t.id === selectedType)?.description
                : ''
              }
            </p>
          </div>
        )}

        {/* Aksiyon Butonları - Sadece masal varsa göster */}
        {story && (
          <div className="flex flex-wrap gap-2 sm:gap-3 pt-3 sm:pt-4 border-t">
            <Button 
              onClick={onGenerateAudio}
              disabled={isGeneratingAudio}
              variant="outline"
              className="flex items-center gap-1 sm:gap-2 flex-1 sm:flex-none"
              size="sm"
            >
              {isGeneratingAudio ? (
                <>
                  <div className="animate-spin rounded-full h-4 w-4 border-2 border-primary border-t-transparent" />
                  <span className="text-xs sm:text-sm">Sesli...</span>
                </>
              ) : (
                <>
                  <Volume2 className="h-4 w-4" />
                  <span className="text-xs sm:text-sm">Seslendir</span>
                </>
              )}
            </Button>
            
            {audioUrl && (
              <div className="flex items-center gap-2">
                <Button 
                  onClick={isPlaying ? onPauseAudio : onPlayAudio}
                  size="sm"
                  variant="outline"
                >
                  {isPlaying ? 'Duraklat' : 'Oynat'}
                </Button>
                <Button onClick={onStopAudio} size="sm" variant="outline">
                  Durdur
                </Button>
                <Button onClick={onToggleMute} size="sm" variant="outline">
                  {isMuted ? 'Sesi Aç' : 'Sustur'}
                </Button>
                {audioDuration > 0 && (
                  <span className="text-sm text-muted-foreground">
                    {formatDuration(audioDuration * audioProgress / 100)} / {formatDuration(audioDuration)}
                  </span>
                )}
              </div>
            )}
          </div>
        )}

        {/* Ses Progress */}
        {story && audioUrl && audioDuration > 0 && (
          <div className="space-y-2">
            <Progress value={audioProgress} className="h-1" />
          </div>
        )}

        {/* Hata Durumu */}
        {!isGenerating && !story && !customTopic.trim() && !selectedType && (
          <div className="flex items-center gap-2 text-muted-foreground">
            <AlertCircle className="h-4 w-4" />
            <span>Lütfen bir masal türü seçin veya özel bir konu yazın</span>
          </div>
        )}
      </CardContent>
    </Card>
  )
}<|MERGE_RESOLUTION|>--- conflicted
+++ resolved
@@ -148,7 +148,6 @@
   }
 
   const handleAddCategories = () => {
-<<<<<<< HEAD
     // Don’t proceed if the input is empty or only whitespace
     if (!categoryInput.trim()) return
 
@@ -176,15 +175,6 @@
       }
     })
 
-=======
-    if (!categoryInput.trim()) return
-    const parts = categoryInput.split(',').map(c => c.trim()).filter(c => c.length >= 2 && c.length <= 24)
-    if (parts.length === 0) return
-    const merged = [...categories]
-    parts.forEach(p => {
-      if (!merged.includes(p) && merged.length < 10) merged.push(p)
-    })
->>>>>>> 480b5f10
     setCategories(merged)
     setCategoryInput('')
   }
@@ -250,7 +240,7 @@
                   {getReadingTime(story)} dk okuma
                 </Badge>
                 {categories.map(cat => (
-<<<<<<< HEAD
+
                   <Badge
                     key={cat}
                     variant="outline"
@@ -262,9 +252,7 @@
                     aria-label={`${cat} kategorisini kaldır`}
                     title="Kaldır"
                   >
-=======
-                  <Badge key={cat} variant="outline" className="flex items-center gap-1 text-xs cursor-pointer" onClick={() => handleRemoveCategory(cat)} title="Kaldır">
->>>>>>> 480b5f10
+
                     #{cat}
                   </Badge>
                 ))}
