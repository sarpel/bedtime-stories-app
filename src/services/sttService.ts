import { config } from './configService';
import { logger } from '@/utils/logger';

// STT service interfaces
interface STTSettings {
  sttProvider?: string;
  openaiSTT?: {
    endpoint?: string;
    modelId?: string;
    apiKey?: string;
  };
  deepgramSTT?: {
    endpoint?: string;
    modelId?: string;
    apiKey?: string;
  };
  audioSettings?: {
    sampleRate?: number;
    channels?: number;
    bitDepth?: number;
    format?: string;
  };
}

interface OpenAISTTRequest {
  file: File;
  model: string;
  language?: string;
  response_format?: string;
  temperature?: number;
}

interface DeepgramSTTRequest {
  audio: ArrayBuffer;
  model: string;
  language: string;
  smart_format?: boolean;
  interim_results?: boolean;
}

interface TranscriptionResult {
  text: string;
  confidence?: number;
  language?: string;
  duration?: number;
}

type ProgressCallback = (progress: number) => void;

// Audio recorder utility class
class AudioRecorder {
  private mediaRecorder: MediaRecorder | null = null;
  private stream: MediaStream | null = null;
  private audioChunks: Blob[] = [];
  private isRecording = false;

  constructor(private audioSettings: any) {}

  async startRecording(): Promise<void> {
    if (this.isRecording) {
      throw new Error('Kayıt zaten başlatılmış');
    }

    try {
      // Get microphone permission
      this.stream = await navigator.mediaDevices.getUserMedia({
        audio: {
          sampleRate: this.audioSettings.sampleRate || 16000,
          channelCount: this.audioSettings.channels || 1,
          echoCancellation: true,
          noiseSuppression: true,
          autoGainControl: true
        }
      });

      // Create MediaRecorder
      const options = {
        mimeType: this.getSupportedMimeType(),
        audioBitsPerSecond: this.audioSettings.bitDepth === 16 ? 128000 : 64000
      };

      this.mediaRecorder = new MediaRecorder(this.stream, options);
      this.audioChunks = [];

      this.mediaRecorder.ondataavailable = (event) => {
        if (event.data.size > 0) {
          this.audioChunks.push(event.data);
        }
      };

      this.mediaRecorder.start(100); // Collect data every 100ms
      this.isRecording = true;

      logger.debug('Audio recording started', 'STTService', {
        sampleRate: this.audioSettings.sampleRate,
        channels: this.audioSettings.channels
      });
    } catch (error) {
      logger.error('Failed to start audio recording', 'STTService', { 
        error: (error as Error)?.message 
      });
      throw new Error('Mikrofon erişimi başarısız. Lütfen izin verin.');
    }
  }

  stopRecording(): Promise<Blob> {
    return new Promise((resolve, reject) => {
      if (!this.mediaRecorder || !this.isRecording) {
        reject(new Error('Kayıt başlatılmamış'));
        return;
      }

      this.mediaRecorder.onstop = () => {
        const audioBlob = new Blob(this.audioChunks, { 
          type: this.getSupportedMimeType() 
        });
        this.cleanup();
        resolve(audioBlob);
      };

      this.mediaRecorder.stop();
      this.isRecording = false;
    });
  }

  private getSupportedMimeType(): string {
    const types = [
      'audio/webm;codecs=opus',
      'audio/webm',
      'audio/mp4',
      'audio/wav'
    ];

    for (const type of types) {
      if (MediaRecorder.isTypeSupported(type)) {
        return type;
      }
    }
    return 'audio/webm'; // Fallback
  }

  cleanup(): void {
    if (this.stream) {
      this.stream.getTracks().forEach(track => track.stop());
      this.stream = null;
    }
    this.mediaRecorder = null;
    this.audioChunks = [];
    this.isRecording = false;
  }

  getRecordingStatus(): boolean {
    return this.isRecording;
  }
}

// Main STT Service class
export class STTService {
  provider: string;
  endpoint: string = '/api/stt';
  modelId: string = 'whisper-1';
  apiKey: string = '';
  audioSettings: any;
  audioRecorder: AudioRecorder;

  constructor(settings: STTSettings) {
    this.provider = settings.sttProvider || 'openai';

    if (this.provider === 'openai') {
      // OpenAI Whisper settings
      this.endpoint = settings.openaiSTT?.endpoint || '/api/stt'; // Backend proxy
      this.modelId = settings.openaiSTT?.modelId || 'whisper-1';
      this.apiKey = settings.openaiSTT?.apiKey || ''; // Backend handles API key
    } else if (this.provider === 'deepgram') {
      // Deepgram settings
      this.endpoint = settings.deepgramSTT?.endpoint || '/api/stt';
      this.modelId = settings.deepgramSTT?.modelId || 'nova-3';
      this.apiKey = settings.deepgramSTT?.apiKey || ''; // Backend handles API key
    } else {
<<<<<<< HEAD
      // Default settings
      this.endpoint = '/api/stt';
      this.modelId = 'whisper-1';
      this.apiKey = '';
=======
      throw new Error(`Unsupported STT provider: ${this.provider}`);
>>>>>>> d291acf2
    }

    // Audio capture settings optimized for Pi Zero 2W
    this.audioSettings = {
      sampleRate: settings.audioSettings?.sampleRate || 16000,
      channels: settings.audioSettings?.channels || 1,
      bitDepth: settings.audioSettings?.bitDepth || 16,
      format: settings.audioSettings?.format || 'webm',
      // Raspberry Pi optimizations
      bufferSize: 4096,
      maxDuration: 30, // Maximum 30 seconds recording
      silenceThreshold: 0.01,
      ...settings.audioSettings
    };

    this.audioRecorder = new AudioRecorder(this.audioSettings);

    logger.debug('STT Service initialized', 'STTService', {
      provider: this.provider,
      modelId: this.modelId,
      audioSettings: this.audioSettings
    });
  }

  // Start voice recording
  async startListening(): Promise<void> {
    try {
      await this.audioRecorder.startRecording();
    } catch (error) {
      logger.error('Failed to start listening', 'STTService', { 
        error: (error as Error)?.message 
      });
      throw error;
    }
  }

  // Stop recording and transcribe
  async stopListening(onProgress?: ProgressCallback): Promise<TranscriptionResult> {
    try {
      onProgress?.(10);

      // Stop recording and get audio blob
      const audioBlob = await this.audioRecorder.stopRecording();
      onProgress?.(30);

      // Validate audio
      if (audioBlob.size === 0) {
        throw new Error('Ses kaydı boş. Lütfen tekrar deneyin.');
      }

      // Check duration (basic validation)
      if (audioBlob.size < 1000) { // Very small file, likely silence
        throw new Error('Çok kısa ses kaydı. Lütfen daha uzun konuşun.');
      }

      onProgress?.(50);

      // Transcribe audio
      const result = await this.transcribeAudio(audioBlob, onProgress);
      onProgress?.(100);

      return result;

    } catch (error) {
      logger.error('Failed to stop listening and transcribe', 'STTService', { 
        error: (error as Error)?.message 
      });
      throw error;
    }
  }

  // Transcribe audio file or blob
  async transcribeAudio(
    audioData: Blob | File, 
    onProgress?: ProgressCallback
  ): Promise<TranscriptionResult> {
    try {
      if (!this.modelId) {
        throw new Error('STT ayarları eksik. Lütfen model bilgisini kontrol edin.');
      }

      onProgress?.(20);

      // Prepare form data for backend
      const formData = new FormData();
      
      // Convert blob to file if needed
      const audioFile = audioData instanceof File ? 
        audioData : 
        new File([audioData], 'recording.webm', { type: audioData.type });

      formData.append('audio', audioFile);
      formData.append('provider', this.provider);
      formData.append('model', this.modelId);
      formData.append('language', 'tr'); // Turkish primary

      // Add provider-specific settings
      if (this.provider === 'openai') {
        formData.append('response_format', 'json');
        formData.append('temperature', '0.2'); // Lower temperature for better accuracy
      } else if (this.provider === 'deepgram') {
        formData.append('smart_format', 'true');
        formData.append('interim_results', 'false');
      }

      onProgress?.(40);

      logger.debug('Starting STT transcription', 'STTService', {
        provider: this.provider,
        model: this.modelId,
        fileSize: audioFile.size,
        fileType: audioFile.type
      });

      // Send to backend proxy
      const response = await fetch(this.endpoint, {
        method: 'POST',
        body: formData,
      });

      onProgress?.(80);

      if (!response.ok) {
        const errorText = await response.text();
        logger.error('STT API error', 'STTService', { 
          status: response.status, 
          error: errorText 
        });
        throw new Error(`STT API hatası (${response.status}): ${errorText}`);
      }

      const data = await response.json();
      onProgress?.(95);

      // Extract transcription from response
      const result = this.extractTranscriptionFromResponse(data);
      onProgress?.(100);

      logger.debug('STT transcription completed', 'STTService', {
        text: result.text.substring(0, 100) + '...',
        confidence: result.confidence,
        duration: result.duration
      });

      return result;

    } catch (error) {
      logger.error('STT transcription failed', 'STTService', { 
        error: (error as Error)?.message 
      });
      throw error;
    }
  }

  // Extract transcription from different provider responses
  private extractTranscriptionFromResponse(data: any): TranscriptionResult {
    // OpenAI Whisper format
    if (data.text && typeof data.text === 'string') {
      return {
        text: data.text.trim(),
        confidence: data.confidence,
        language: data.language,
        duration: data.duration
      };
    }

    // Deepgram format
    if (data.results && data.results.channels) {
      const channel = data.results.channels[0];
      if (channel && channel.alternatives) {
        const alternative = channel.alternatives[0];
        return {
          text: alternative.transcript.trim(),
          confidence: alternative.confidence,
          language: data.results.language,
          duration: data.metadata?.duration
        };
      }
    }

    // Generic format
    if (data.transcript) {
      return {
        text: data.transcript.trim(),
        confidence: data.confidence,
        language: data.language,
        duration: data.duration
      };
    }

    // Azure format
    if (data.RecognitionStatus === 'Success' && data.DisplayText) {
      return {
        text: data.DisplayText.trim(),
        confidence: data.Confidence,
        language: data.Language,
        duration: data.Duration
      };
    }

    // Google format
    if (data.results && Array.isArray(data.results)) {
      const result = data.results[0];
      if (result && result.alternatives) {
        const alternative = result.alternatives[0];
        return {
          text: alternative.transcript.trim(),
          confidence: alternative.confidence,
          language: data.language_code,
          duration: data.total_billed_time
        };
      }
    }

    throw new Error('STT yanıtından metin çıkarılamadı. API yanıt formatını kontrol edin.');
  }

  // Check if microphone is available
  static async checkMicrophonePermission(): Promise<boolean> {
    try {
      const stream = await navigator.mediaDevices.getUserMedia({ audio: true });
      stream.getTracks().forEach(track => track.stop());
      return true;
    } catch (error) {
      logger.warn('Microphone permission denied', 'STTService', { 
        error: (error as Error)?.message 
      });
      return false;
    }
  }

  // Get recording status
  isListening(): boolean {
    return this.audioRecorder.getRecordingStatus();
  }

  // Process voice commands for bedtime stories
  async processVoiceCommand(transcription: string): Promise<{
    intent: string;
    parameters: any;
    confidence: number;
  }> {
    // Use the new Turkish intent recognition system
    const { processTurkishVoiceCommand } = await import('@/utils/intentRecognition');
    
    const result = processTurkishVoiceCommand(transcription);
    
    return {
      intent: result.intent,
      parameters: result.parameters,
      confidence: result.confidence
    };
  }

  // Clean up resources
  cleanup(): void {
    try {
<<<<<<< HEAD
      this.audioRecorder.cleanup();
=======
      if (this.audioRecorder) {
        this.audioRecorder.cleanup();
      }
>>>>>>> d291acf2
    } catch (error) {
      logger.warn('STT cleanup failed', 'STTService', { 
        error: (error as Error)?.message 
      });
    }
  }
}<|MERGE_RESOLUTION|>--- conflicted
+++ resolved
@@ -177,14 +177,7 @@
       this.modelId = settings.deepgramSTT?.modelId || 'nova-3';
       this.apiKey = settings.deepgramSTT?.apiKey || ''; // Backend handles API key
     } else {
-<<<<<<< HEAD
-      // Default settings
-      this.endpoint = '/api/stt';
-      this.modelId = 'whisper-1';
-      this.apiKey = '';
-=======
       throw new Error(`Unsupported STT provider: ${this.provider}`);
->>>>>>> d291acf2
     }
 
     // Audio capture settings optimized for Pi Zero 2W
@@ -442,13 +435,9 @@
   // Clean up resources
   cleanup(): void {
     try {
-<<<<<<< HEAD
-      this.audioRecorder.cleanup();
-=======
       if (this.audioRecorder) {
         this.audioRecorder.cleanup();
       }
->>>>>>> d291acf2
     } catch (error) {
       logger.warn('STT cleanup failed', 'STTService', { 
         error: (error as Error)?.message 
