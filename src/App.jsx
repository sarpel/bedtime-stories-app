import { useState, useEffect } from 'react'
import { Button } from '@/components/ui/button.jsx'
import { Card, CardContent } from '@/components/ui/card.jsx'
import { Moon, Settings, Heart, AlertCircle, BookOpen, BarChart3, Zap, Play, Square, ListMusic, X } from 'lucide-react'
import SettingsPanel from './components/Settings.jsx'
import StoryCreator from './components/StoryCreator.jsx'
import FavoritesPanel from './components/FavoritesPanel.jsx'
import StoryManagementPanel from './components/StoryManagementPanel.jsx'
import AnalyticsDashboard from './components/AnalyticsDashboard.jsx'
import PerformanceMonitor from './components/PerformanceMonitor.jsx'
import StoryQueuePanel from './components/StoryQueuePanel.jsx'
import { LLMService } from './services/llmService.js'
import { TTSService } from './services/ttsService.js'
import { getDefaultSettings } from './services/configService.js'
import analyticsService from './services/analyticsService.js'
import useFavorites from './hooks/useFavorites.js'
import { useStoryHistory } from './hooks/useStoryHistory.js'
import { useStoryDatabase } from './hooks/useStoryDatabase.js'
import { useAudioPlayer } from './hooks/useAudioPlayer.js'
import { useIsMobile } from './hooks/use-mobile.js'
import ApiKeyHelp from './components/ApiKeyHelp.jsx'
import safeLocalStorage from './utils/safeLocalStorage.js'
// Pi Zero optimizations
import { logger } from './utils/logger.js'
import stabilityMonitor from './utils/stabilityMonitor.js'
import './App.css'
import { Toaster } from '@/components/ui/sonner.jsx'
import { toast } from 'sonner'
<<<<<<< HEAD

=======
import { Play, Pause, Square, ListMusic, X } from 'lucide-react'
>>>>>>> 0477771a

function App() {
  const isMobile = useIsMobile()
  const [story, setStory] = useState('')
  const [isGenerating, setIsGenerating] = useState(false)
  const [audioUrl, setAudioUrl] = useState('')
  const [progress, setProgress] = useState(0)
  const [showSettings, setShowSettings] = useState(false)
  const [isGeneratingAudio, setIsGeneratingAudio] = useState(false)
  const [selectedStoryType, setSelectedStoryType] = useState('')
  const [customTopic, setCustomTopic] = useState('')
  const [error, setError] = useState('')
  const [showFavorites, setShowFavorites] = useState(false)
  const [showApiKeyHelp, setShowApiKeyHelp] = useState(false)
  const [showStoryManagement, setShowStoryManagement] = useState(false)
  const [showAnalytics, setShowAnalytics] = useState(false)
  const [showPerformanceMonitor, setShowPerformanceMonitor] = useState(false)
  // Son oluşturulan masalın geçmiş ID'si
  const [currentStoryId, setCurrentStoryId] = useState(null)
  // Remote playback state (StoryQueuePanel'den bubble up)
  const [remotePlayback, setRemotePlayback] = useState({ playing: false })
  const [remoteProgressPct, setRemoteProgressPct] = useState(0) // bilinmiyorsa animasyonlu placeholder
  const [showMiniPlayer, setShowMiniPlayer] = useState(false)

  const [settings, setSettings] = useState(() => {
    // localStorage'dan ayarları güvenli şekilde yükle
    const savedSettings = safeLocalStorage.get('bedtime-stories-settings')
    const defaults = getDefaultSettings()
    if (savedSettings) {
      try {
        // Derin birleştirme: iç içe objelerde varsayılanları koru
        return {
          ...defaults,
          ...savedSettings,
          openaiLLM: { ...defaults.openaiLLM, ...(savedSettings.openaiLLM || {}) },
          geminiLLM: { ...defaults.geminiLLM, ...(savedSettings.geminiLLM || {}) },
          elevenlabs: { ...defaults.elevenlabs, ...(savedSettings.elevenlabs || {}) },
          geminiTTS: { ...defaults.geminiTTS, ...(savedSettings.geminiTTS || {}) },
          llmSettings: { ...defaults.llmSettings, ...(savedSettings.llmSettings || {}) },
          voiceSettings: { ...defaults.voiceSettings, ...(savedSettings.voiceSettings || {}) }
        }
      } catch (error) {
        console.error('Ayarlar yüklenirken hata:', error)
        return defaults
      }
    }
    return defaults
  })

  // Ayarları localStorage'a kaydet
  const updateSettings = (newSettings) => {
    try {
      console.log('🔧 App updateSettings:', newSettings)

      // State güncellemesi önce yap
      setSettings(newSettings)

      // localStorage'a kaydetme işlemini setTimeout ile ertele
      setTimeout(() => {
        const saved = safeLocalStorage.set('bedtime-stories-settings', newSettings)
        if (saved) {
          console.log('✅ Ayarlar localStorage\'a kaydedildi')
        } else {
          console.error('❌ localStorage kaydetme hatası')
          setError('Ayarlar kaydedilirken bir sorun oluştu, ancak değişiklikler geçerli.')
        }
      }, 0)

    } catch (error) {
      console.error('❌ App updateSettings error:', error)
      // Kritik hata durumunda da uygulamayı crash etme
      setError('Ayarlar güncellenirken hata oluştu')
    }
  }

  // Favori masallar hook'u
  const {
    favorites,
    toggleFavorite,
    removeFavorite,
    isFavorite,
    refreshFavorites
  } = useFavorites()

  // Masal geçmişi hook'u (localStorage için backward compatibility)
  const { history, updateStoryAudio, updateStory, removeFromHistory, clearHistory } = useStoryHistory()

  // Veritabanı hook'u (yeni sistem)
  const {
    stories: dbStories,
    loadStories,
    createStory: createDbStory,
    updateStory: updateDbStory,
    deleteStory: deleteDbStory,
    getAudioUrl: getDbAudioUrl
  } = useStoryDatabase()

  // Enhanced toggle favorite function with proper state management
  const handleToggleFavorite = async (storyData) => {
    try {
      console.log('🎯 App.jsx - Favori toggle başlatılıyor:', storyData)
      const result = await toggleFavorite(storyData)

      // Analytics: Track favorite action
      if (result?.action && storyData.story) {
        const storyId = storyData.id || currentStoryId
        analyticsService.trackFavoriteAction(storyId, result.action)
      }

      console.log('🎯 App.jsx - Favori toggle tamamlandı:', result ? result.action : 'undefined')

      // toggleFavorite zaten state'i güncelliyor, gereksiz refresh yok
      console.log('🎯 App.jsx - Yeni favori sayısı:', favorites.length)

      return result
    } catch (error) {
      console.error('🎯 App.jsx - Favori toggle hatası:', error)
      return false
    }
  }

  // Audio player hook'u
  const {
    isPlaying: audioIsPlaying,
    isPaused: audioIsPaused,
    progress: audioProgress,
    duration: audioDuration,
    volume: audioVolume,
    isMuted: audioIsMuted,
    playbackRate: audioPlaybackRate,
    currentStoryId: audioCurrentStoryId,
    playAudio,
    pauseAudio,
    stopAudio,
    toggleMute: audioToggleMute,
    setVolumeLevel,
    setPlaybackSpeed,
    seekTo,
    setOnEnded
  } = useAudioPlayer()

  // Advanced Audio Features kaldırıldı - çalışmayan download/bookmark özellikleri

  // Hybrid update function - veritabanı varsa onu kullan, yoksa localStorage
  const hybridUpdateStory = async (id, updates) => {
    try {
      // Eğer dbStories'te varsa veritabanından güncelle
      const dbStory = dbStories.find(s => s.id === id)
      if (dbStory) {
        await updateDbStory(id, updates.story, dbStory.story_type, updates.customTopic)
      } else {
        // Backward compatibility için localStorage
        updateStory(id, updates)
      }
    } catch (error) {
      console.error('Masal güncelleme hatası:', error)
      // Fallback to localStorage
      updateStory(id, updates)
    }
  }

  // Initialize Pi Zero monitoring systems
  useEffect(() => {
    // Start monitoring systems optimized for Pi Zero 2W
    stabilityMonitor.startMonitoring()

    logger.info('Pi Zero 2W monitoring systems initialized')

    // Cleanup on unmount
    return () => {
      stabilityMonitor.stopMonitoring()
      logger.info('Pi Zero 2W monitoring systems cleaned up')
    }
  }, [])

  // Story text değişikliği için fonksiyon
  const handleStoryChange = (newStory) => {
    setStory(newStory)

    // Eğer mevcut bir story ID'si varsa, veritabanını güncelle
    if (currentStoryId) {
      hybridUpdateStory(currentStoryId, {
        story: newStory,
        customTopic
      })
    }
  }

  // Hybrid delete function
  const hybridDeleteStory = async (id) => {
    try {
      // Eğer dbStories'te varsa veritabanından sil
      const dbStory = dbStories.find(s => s.id === id)
      if (dbStory) {
        await deleteDbStory(id)
      } else {
        // Backward compatibility için localStorage
        removeFromHistory(id)
      }
    } catch (error) {
      console.error('Masal silme hatası:', error)
      // Fallback to localStorage
      removeFromHistory(id)
    }
  }

  const generateStory = async () => {
    // Hem selectedStoryType hem de customTopic boşsa masal oluşturma
    if (!selectedStoryType && !customTopic.trim()) {
      setError('Lütfen bir masal türü seçin veya özel bir konu yazın.')
      return
    }

    if (import.meta.env?.DEV) console.log('[App] generateStory:start', {
      selectedStoryType,
      customTopicLen: customTopic.length
    })
    setIsGenerating(true)
    setStory('')
    setProgress(0)
    setError('')

    const startTime = Date.now()

    try {
      const llmService = new LLMService(settings)
      if (import.meta.env?.DEV) console.log('[App] LLMService:created')

      // Eğer customTopic varsa onu kullan, yoksa selectedStoryType kullan
      const storyTypeToUse = customTopic.trim() ? 'custom' : selectedStoryType
      const topicToUse = customTopic.trim() || ''
      if (import.meta.env?.DEV) console.log('[App] request:prepared', { storyTypeToUse, topicToUseLen: topicToUse.length })

      let story = await llmService.generateStory((progressValue) => {
        setProgress(progressValue)
        if (import.meta.env?.DEV) console.log('[App] progress:', progressValue)
      }, storyTypeToUse, topicToUse)
      if (import.meta.env?.DEV) console.log('[App] response:received', { length: story?.length || 0 })

      // Validate story response
      if (!story || (typeof story === 'string' && story.trim().length < 50)) {
        throw new Error('LLM yanıtı çok kısa veya boş. API ayarlarını kontrol edin.')
      }

      setStory(story)
      if (import.meta.env?.DEV) console.log('[App] story:set', { length: story?.length || 0 })

      // Analytics: Track successful story generation
      const duration = Date.now() - startTime
      analyticsService.trackStoryGeneration(storyTypeToUse, topicToUse, true, duration)
      if (import.meta.env?.DEV) console.log('[App] analytics:storyGeneration:success', { duration })

      // Veritabanına kaydet
      try {
        const dbStory = await createDbStory(story, storyTypeToUse, topicToUse)
        setCurrentStoryId(dbStory.id)
        console.log('Masal veritabanına kaydedildi:', dbStory.id)
        console.log('[App] db:createStory:success', { id: dbStory.id })

        // Show success toast after successful story creation and database save
        toast.success('Masal oluşturma tamamlandı', { description: 'Yeni masal hazır.' })

        // Yeni story eklenmesi favorileri etkilemez, gereksiz refresh yok
      } catch (dbError) {
        console.error('Veritabanına kaydetme hatası:', dbError)
        console.log('[App] db:createStory:error', { message: dbError?.message })

        // Show error to user
        toast.error('Veritabanına kaydetme başarısız', {
          description: 'Masal oluşturuldu ancak kaydedilemedi.'
        })
      }

    } catch (error) {
      console.error('Story generation failed:', error)
      console.log('[App] generateStory:error', { message: error?.message })

      // Analytics: Track failed story generation
      const duration = Date.now() - startTime
      const storyTypeToUse = customTopic.trim() ? 'custom' : selectedStoryType
      const topicToUse = customTopic.trim() || ''
      analyticsService.trackStoryGeneration(storyTypeToUse, topicToUse, false, duration, error.message)
      analyticsService.trackError('story_generation', error.message, { storyType: storyTypeToUse, customTopic: topicToUse })

      // Show user-friendly error message
      let errorMessage = 'Masal oluşturulurken bir hata oluştu.'

      if (error.message.includes('OpenAI ayarları eksik') || error.message.includes('API anahtarı eksik')) {
        errorMessage = 'Sunucu konfigürasyonu eksik. Lütfen sistem yöneticisine başvurun.'
      } else if (error.message.includes('API hatası') || error.message.includes('backend/.env')) {
        errorMessage = 'Sunucu ayarları eksik. Lütfen .env dosyasındaki API anahtarlarını kontrol edin.'
      } else if (error.message.includes('yanıtından masal metni çıkarılamadı')) {
        errorMessage = 'API yanıtı işlenirken hata oluştu. Lütfen tekrar deneyin.'
      }

      setError(errorMessage)

      // Clear story on error
      setStory('')
    } finally {
      setIsGenerating(false)
      setProgress(0)
      console.log('[App] generateStory:end', { totalMs: Date.now() - startTime })
    }
  }

  // Generate audio for any story by ID (for Story Management Panel)
  const generateAudioForStory = async (storyInput, storyTextParam) => {
    // Handle both story object and separate parameters for backward compatibility
    const storyId = typeof storyInput === 'object' ? storyInput.id : storyInput
    const storyText = typeof storyInput === 'object' ? (storyInput.story_text || storyInput.story) : storyTextParam

    console.log('🔊 [generateAudioForStory] Called with:', {
      inputType: typeof storyInput,
      storyId,
      hasStoryText: !!storyText,
      storyTextLength: storyText?.length
    })

    if (!storyText) {
      console.warn('🔊 [generateAudioForStory] No story text provided')
      return
    }

    setIsGeneratingAudio(true)
    setProgress(0)
    setError('')

    const startTime = Date.now()

    try {
      const ttsService = new TTSService(settings)

      // Story ID'si ile ses oluştur (veritabanına kaydedilir)
      const audioUrl = await ttsService.generateAudio(storyText, (progressValue) => {
        setProgress(progressValue)
      }, storyId)

      // Analytics: Track successful audio generation
      const duration = Date.now() - startTime
      analyticsService.trackAudioGeneration(storyId, settings.voiceId || 'default', true, duration)

      console.log('Audio generated for story:', storyId, audioUrl)

      // Hikayeleri yeniden yükle ki yeni audio bilgisi görünsün
      await loadStories()

      // Show success toast after successful audio generation
      toast.success('Ses oluşturma tamamlandı', { description: 'Ses dosyası kaydedildi.' })

    } catch (error) {
      console.error('Audio generation failed for story:', storyId, error)

      // Analytics: Track failed audio generation
      const duration = Date.now() - startTime
      analyticsService.trackAudioGeneration(storyId, settings.voiceId || 'default', false, duration, error.message)
      analyticsService.trackError('audio_generation', error.message, { storyId })

      // Show user-friendly error message
      let errorMessage = 'Ses oluşturulurken bir hata oluştu.'

      if (error.message.includes('ElevenLabs ayarları eksik') || error.message.includes('API anahtarı eksik') || error.message.includes('backend/.env')) {
        errorMessage = 'Sunucu konfigürasyonu eksik. Lütfen sistem yöneticisine başvurun.'
      } else if (error.message.includes('API hatası') || error.message.includes('401')) {
        errorMessage = 'TTS servisi yanıt vermiyor. Lütfen daha sonra tekrar deneyin.'
      } else if (error.message.includes('ses dosyası çıkarılamadı')) {
        errorMessage = 'Ses dosyası işlenirken hata oluştu. Lütfen tekrar deneyin.'
      }

      setError(errorMessage)
    } finally {
      setIsGeneratingAudio(false)
      setProgress(0)
    }
  }

  const generateAudio = async () => {
    if (!story) return

    setIsGeneratingAudio(true)
    setProgress(0)
    setError('')

    const startTime = Date.now()

    try {
      const ttsService = new TTSService(settings)

      // Story ID'si ile ses oluştur (veritabanına kaydedilir)
      const audioUrl = await ttsService.generateAudio(story, (progressValue) => {
        setProgress(progressValue)
      }, currentStoryId)

      setAudioUrl(audioUrl)

      // Analytics: Track successful audio generation
      const duration = Date.now() - startTime
      analyticsService.trackAudioGeneration(currentStoryId, settings.voiceId || 'default', true, duration)

      // Backward compatibility için localStorage'a da kaydet
      if (currentStoryId) {
        updateStoryAudio(currentStoryId, audioUrl)
      }

      // Ses dosyası eklenmesi favorileri etkilemez, gereksiz refresh yok

      // Show success toast after successful audio generation
      toast.success('Ses oluşturma tamamlandı', { description: 'Ses dosyası kaydedildi.' })

    } catch (error) {
      console.error('Audio generation failed:', error)

      // Analytics: Track failed audio generation
      const duration = Date.now() - startTime
      analyticsService.trackAudioGeneration(currentStoryId, settings.voiceId || 'default', false, duration, error.message)
      analyticsService.trackError('audio_generation', error.message, { storyId: currentStoryId })

      // Show user-friendly error message
      let errorMessage = 'Ses oluşturulurken bir hata oluştu.'

      if (error.message.includes('ElevenLabs ayarları eksik') || error.message.includes('API anahtarı eksik') || error.message.includes('backend/.env')) {
        errorMessage = 'Sunucu konfigürasyonu eksik. Lütfen sistem yöneticisine başvurun.'
      } else if (error.message.includes('API hatası') || error.message.includes('401')) {
        errorMessage = 'TTS servisi yanıt vermiyor. Lütfen daha sonra tekrar deneyin.'
      } else if (error.message.includes('ses dosyası çıkarılamadı')) {
        errorMessage = 'Ses dosyası işlenirken hata oluştu. Lütfen tekrar deneyin.'
      }

      setError(errorMessage)
      toast.error('Ses oluşturma hatası', { description: 'Ses oluşturulamadı.' })
    } finally {
      setIsGeneratingAudio(false)
      setProgress(0)
    }
  }

  const clearStory = () => {
    setStory('')
    setAudioUrl('')
    setCurrentStoryId(null)
    setError('')
  }

  // Save story manually when user clicks save button
  const saveStory = async () => {
    if (!story) {
      setError('Kaydedilecek masal bulunamadı.')
      return
    }

    try {
      // Eğer zaten bir ID varsa güncelle, yoksa yeni oluştur
      if (currentStoryId) {
        // Zaten kaydedilmiş
        console.log('Masal zaten kaydedilmiş:', currentStoryId)
        // Kaydetme işlemi tamamlandı, ana menüye dön
        clearStory()
        return
      }

      // Yeni bir masal olarak kaydet
      const storyTypeToUse = customTopic.trim() ? 'custom' : selectedStoryType
      const topicToUse = customTopic.trim() || ''

      const dbStory = await createDbStory(story, storyTypeToUse, topicToUse)
      setCurrentStoryId(dbStory.id)
      console.log('Masal manuel olarak kaydedildi:', dbStory.id)

      // Favorileri refresh etme - restart prevention
      // refreshFavorites() // Bu satırı kaldırdık - manuel refresh'e gerek yok

      // Success feedback
      setError('') // Clear any previous errors

      // Kaydetme işlemi tamamlandı, ana menüye dön
      clearStory()
      toast.success('Masal kaydedildi')

    } catch (dbError) {
      console.error('Manuel kaydetme hatası:', dbError)

      // Show user-friendly error
      setError('Masal kaydedilirken bir hata oluştu. Lütfen tekrar deneyin.')

      // Show error to user
      toast.error('Masal kaydedilemedi', {
        description: 'Lütfen tekrar deneyin.'
      })
    }
  }

  return (
    <div className="min-h-screen bg-background text-foreground">
      <Toaster richColors position="top-right" closeButton duration={4000} />
      {/* Header */}
      <header className="border-b border-border bg-card/50 backdrop-blur-sm sticky top-0 z-50">
        <div className="container mx-auto px-2 sm:px-4 py-3 sm:py-4 flex items-center justify-between">
          <div className="flex items-center gap-2 sm:gap-3">
            <div className="p-1.5 sm:p-2 bg-primary/20 rounded-lg">
              <Moon className="h-5 w-5 sm:h-6 sm:w-6 text-primary" />
            </div>
            <div>
              <h1 className="text-lg sm:text-xl font-bold">Uyku Masalları</h1>
              <p className="text-xs sm:text-sm text-muted-foreground hidden sm:block">Bedtime Stories</p>
            </div>
          </div>
          <div className="flex gap-1 sm:gap-2 flex-wrap">
            <Button
              variant="outline"
              size="sm"
              onClick={() => setShowStoryManagement(true)}
              className="gap-1 px-2 h-8 text-xs"
            >
              <BookOpen className="h-3 w-3" />
              <span className="hidden md:inline">Masal Yönetimi</span>
              <span className="md:hidden">Masallar</span>
              <span className="text-xs">({dbStories.length > 0 ? dbStories.length : history.length})</span>
            </Button>
            <Button
              variant="outline"
              size="sm"
              onClick={() => setShowFavorites(true)}
              className="gap-1 px-2 h-8 text-xs"
            >
              <Heart className="h-3 w-3" />
              <span className="hidden md:inline">Favoriler</span>
              <span className="md:hidden">♥</span>
              <span className="text-xs">({favorites.length})</span>
            </Button>
            <Button
              variant="outline"
              size="sm"
              onClick={() => setShowAnalytics(true)}
              className="gap-1 px-2 h-8 text-xs"
            >
              <BarChart3 className="h-3 w-3" />
              <span className="hidden lg:inline">Analitik</span>
            </Button>
            <Button
              variant="outline"
              size="sm"
              onClick={() => setShowPerformanceMonitor(true)}
              className="gap-1 px-2 h-8 text-xs"
              title="Performans Monitörü"
            >
              <Zap className="h-3 w-3" />
              <span className="hidden lg:inline">Performans</span>
            </Button>
            <Button
              variant="outline"
              size="sm"
              onClick={() => setShowSettings(!showSettings)}
              className="gap-1 px-2 h-8 text-xs"
            >
              <Settings className="h-3 w-3" />
              <span className="hidden md:inline">Ayarlar</span>
            </Button>
          </div>
        </div>
      </header>

      <main className="container mx-auto px-2 sm:px-4 py-4 sm:py-8 max-w-4xl">
        {/* Story Creator - Birleşik bileşen */}
        <StoryCreator
          selectedType={selectedStoryType}
          customTopic={customTopic}
          storyId={currentStoryId}
          onTypeChange={setSelectedStoryType}
          onCustomTopicChange={setCustomTopic}
          onGenerateStory={generateStory}
          onGenerateAudio={generateAudio}
          isGenerating={isGenerating}
          isGeneratingAudio={isGeneratingAudio}
          story={story}
          onStoryChange={handleStoryChange}
          progress={progress}
          audioUrl={audioUrl}
          isPlaying={audioIsPlaying}
          audioProgress={audioProgress}
          audioDuration={audioDuration}
          onPlayAudio={() => playAudio(audioUrl, currentStoryId)}
          onPauseAudio={pauseAudio}
          onStopAudio={stopAudio}
          onToggleMute={audioToggleMute}
          isMuted={audioIsMuted}
          isFavorite={story ? isFavorite({ story, storyType: selectedStoryType }) : false}
          onToggleFavorite={async () => {
            if (story) {
              await handleToggleFavorite({
                story,
                storyType: selectedStoryType,
                customTopic,
                audioUrl
              })
            }
          }}
          onClearStory={clearStory}
          onSaveStory={saveStory}
        />

        {/* Error Display */}
        {error && (
          <Card className="mb-8 border-destructive/50 bg-destructive/5">
            <CardContent className="p-4">
              <div className="flex items-center justify-between">
                <div className="flex items-center gap-2 text-destructive">
                  <AlertCircle className="h-4 w-4" />
                  <span className="text-sm font-medium">{error}</span>
                </div>
                {(error.includes('API anahtarı') || error.includes('ElevenLabs') || error.includes('OpenAI')) && (
                  <Button
                    variant="outline"
                    size="sm"
                    onClick={() => setShowApiKeyHelp(true)}
                  >
                    Yardım Al
                  </Button>
                )}
              </div>
            </CardContent>
          </Card>
        )}

        {/* Story Management Panel */}
        {showStoryManagement && (
          <StoryManagementPanel
            isOpen={showStoryManagement}
            history={dbStories.length > 0 ? dbStories.map(dbStory => ({
              id: dbStory.id,
              story: dbStory.story_text,
              storyType: dbStory.story_type,
              customTopic: dbStory.custom_topic,
              createdAt: dbStory.created_at,
              audioUrl: dbStory.audio ? getDbAudioUrl(dbStory.audio.file_name) : null,
              audioGenerated: !!dbStory.audio
            })) : history}
            onUpdateStory={hybridUpdateStory}
            onDeleteStory={hybridDeleteStory}
            onClearHistory={clearHistory}
            onClose={() => setShowStoryManagement(false)}
            settings={settings}
            onToggleFavorite={handleToggleFavorite}
            isFavorite={isFavorite}
            onGenerateAudio={generateAudioForStory}
            isGeneratingAudio={isGeneratingAudio}
            // Audio control props
            audioIsPlaying={audioIsPlaying}
            audioIsPaused={audioIsPaused}
            audioProgress={audioProgress}
            audioDuration={audioDuration}
            audioVolume={audioVolume}
            audioIsMuted={audioIsMuted}
            audioPlaybackRate={audioPlaybackRate}
            audioCurrentStoryId={audioCurrentStoryId}
            playAudio={playAudio}
            stopAudio={stopAudio}
            audioToggleMute={audioToggleMute}
            setVolumeLevel={setVolumeLevel}
            setPlaybackSpeed={setPlaybackSpeed}
            seekTo={seekTo}
            getDbAudioUrl={getDbAudioUrl}
          />
        )}

        {/* Settings Panel */}
        {showSettings && (
          <SettingsPanel
            settings={settings}
            onSettingsChange={updateSettings}
            onClose={() => setShowSettings(false)}
          />
        )}

        {/* Favorites Panel */}
        {showFavorites && (
          <FavoritesPanel
            favorites={favorites}
            onRemove={async (id) => {
              removeFavorite(id)
              await refreshFavorites()
            }}
            onClose={() => setShowFavorites(false)}
            // Audio control props
            audioIsPlaying={audioIsPlaying}
            audioIsPaused={audioIsPaused}
            audioProgress={audioProgress}
            audioDuration={audioDuration}
            audioVolume={audioVolume}
            audioIsMuted={audioIsMuted}
            audioPlaybackRate={audioPlaybackRate}
            audioCurrentStoryId={audioCurrentStoryId}
            playAudio={playAudio}
            stopAudio={stopAudio}
            audioToggleMute={audioToggleMute}
            setVolumeLevel={setVolumeLevel}
            setPlaybackSpeed={setPlaybackSpeed}
            seekTo={seekTo}
          // onDownload, onBookmark kaldırıldı - çalışmayan özellikler
          />
        )}

        {/* API Key Help Panel */}
        {showApiKeyHelp && (
          <ApiKeyHelp onClose={() => setShowApiKeyHelp(false)} />
        )}

        {/* Analytics Dashboard */}
        {showAnalytics && (
          <AnalyticsDashboard onClose={() => setShowAnalytics(false)} />
        )}

        {/* Performance Monitor */}
        {showPerformanceMonitor && (
          <PerformanceMonitor
            isOpen={showPerformanceMonitor}
            onClose={() => setShowPerformanceMonitor(false)}
          />
        )}

        {/* Story Queue Panel - Replace old story list */}
        {(dbStories.length > 0 || history.length > 0) && (
          <StoryQueuePanel
            stories={dbStories.length > 0 ? dbStories.map(dbStory => ({
              id: dbStory.id,
              story: dbStory.story_text,
              story_text: dbStory.story_text,
              storyType: dbStory.story_type,
              story_type: dbStory.story_type,
              customTopic: dbStory.custom_topic,
              custom_topic: dbStory.custom_topic,
              createdAt: dbStory.created_at,
              created_at: dbStory.created_at,
              audioUrl: dbStory.audio ? getDbAudioUrl(dbStory.audio.file_name) : null,
              audio: dbStory.audio,
              audioGenerated: !!dbStory.audio
            })) : history}
            onDeleteStory={hybridDeleteStory}
            onUpdateStory={hybridUpdateStory}
            onSelectStory={(story) => {
              setStory(story.story_text || story.story)
              setSelectedStoryType(story.story_type || story.storyType)
              setCustomTopic(story.custom_topic || story.customTopic || '')
              const audioSrc = story.audio ? getDbAudioUrl(story.audio.file_name) : story.audioUrl;
              if (audioSrc) {
                setAudioUrl(audioSrc)
              }
            }}
            onShowStoryManagement={() => setShowStoryManagement(true)}
            onToggleFavorite={handleToggleFavorite}
            isFavorite={isFavorite}
            onGenerateAudio={generateAudioForStory}
            isGeneratingAudio={isGeneratingAudio}
            // Audio control props
            audioIsPlaying={audioIsPlaying}
            audioIsPaused={audioIsPaused}
            audioProgress={audioProgress}
            audioDuration={audioDuration}
            audioVolume={audioVolume}
            audioIsMuted={audioIsMuted}
            audioPlaybackRate={audioPlaybackRate}
            audioCurrentStoryId={audioCurrentStoryId}
            playAudio={playAudio}
            stopAudio={stopAudio}
            audioToggleMute={audioToggleMute}
            setVolumeLevel={setVolumeLevel}
            setPlaybackSpeed={setPlaybackSpeed}
            seekTo={seekTo}
            getDbAudioUrl={getDbAudioUrl}
            setOnEnded={setOnEnded}
            onRemoteStatusChange={(st) => {
              setRemotePlayback(st)
              // Mini player görünürlüğü kontrolü
              if (st.playing) {
                setShowMiniPlayer(true)
              } else {
                setShowMiniPlayer(false)
                setRemoteProgressPct(0)
              }
            }}
          />
        )}
      </main>

      {/* Footer */}
      <footer className="border-t border-border bg-card/30 backdrop-blur-sm mt-8 sm:mt-16">
        <div className="container mx-auto px-2 sm:px-4 py-4 sm:py-6 text-center text-xs sm:text-sm text-muted-foreground">
          <p>Tatlı rüyalar dileriz 💙</p>
          {isMobile && (
            <p className="mt-2 text-xs opacity-75">Mobil uyumlu tasarım</p>
          )}
        </div>
      </footer>

      {/* Hidden Audio Element */}
      {/* useAudioPlayer kendi Audio nesnesini yönettiği için ekstra <audio> elemanı gerekmiyor */}

      {/* Remote Mini Player (uzaktan oynatma tetiklendiğinde) */}
      {showMiniPlayer && (
        <div className="fixed bottom-4 right-4 z-50 w-72 sm:w-80 bg-card/95 backdrop-blur border border-border rounded-lg shadow-lg p-3 animate-in fade-in slide-in-from-bottom">
          <div className="flex items-start justify-between gap-2">
            <div className="flex items-center gap-2">
              <ListMusic className="h-5 w-5 text-primary" />
              <div className="text-sm font-medium">
                {remotePlayback.playing ? 'Cihazda Oynatılıyor' : 'Oynatma Durdu'}
                <div className="text-xs text-muted-foreground">
                  {(() => {
                    if (remotePlayback.storyId && dbStories.length > 0) {
                      const story = dbStories.find(s => s.id === remotePlayback.storyId)
                      if (story) {
                        const title = story.custom_topic || story.story_type || 'Masal'
                        return title.length > 30 ? title.substring(0, 30) + '...' : title
                      }
                    }
                    return remotePlayback.file ? remotePlayback.file.split('/').pop() : remotePlayback.playing ? 'Masal çalıyor...' : 'Hazır'
                  })()}
                </div>
              </div>
            </div>
            <button
              onClick={() => setShowMiniPlayer(false)}
              className="text-muted-foreground hover:text-foreground transition-colors"
              title="Kapat"
            >
              <X className="h-4 w-4" />
            </button>
          </div>
          <div className="mt-3">
            <div className="h-2 w-full bg-muted rounded overflow-hidden">
              <div
                className="h-full bg-primary transition-all duration-500"
                style={{ width: remotePlayback.playing ? `${remoteProgressPct}%` : '0%' }}
              />
            </div>
          </div>
          <div className="mt-3 flex items-center justify-between gap-2">
            <div className="flex gap-2">
              <Button
                size="sm"
                variant="outline"
                onClick={async () => {
                  // Basit toggle: aynı endpoint
                  try {
                    if (remotePlayback.playing) {
                      await fetch('/api/play/stop', { method: 'POST' })
                    }
                  } finally {
                    // Status update manuel; StoryQueuePanel periyodik olarak zaten yenileyecek
                  }
                }}
                title={remotePlayback.playing ? 'Durdur' : 'Durdu'}
                disabled={!remotePlayback.playing}
              >
                {remotePlayback.playing ? <Square className="h-3 w-3" /> : <Play className="h-3 w-3" />}
              </Button>
              <Button
                size="sm"
                variant="outline"
                onClick={() => setShowMiniPlayer(false)}
              >Gizle</Button>
            </div>
            <span className="text-[10px] text-muted-foreground">Uzaktan oynatma</span>
          </div>
        </div>
      )}
    </div>
  )
}

export default App<|MERGE_RESOLUTION|>--- conflicted
+++ resolved
@@ -26,11 +26,6 @@
 import './App.css'
 import { Toaster } from '@/components/ui/sonner.jsx'
 import { toast } from 'sonner'
-<<<<<<< HEAD
-
-=======
-import { Play, Pause, Square, ListMusic, X } from 'lucide-react'
->>>>>>> 0477771a
 
 function App() {
   const isMobile = useIsMobile()
