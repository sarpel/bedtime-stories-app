--- conflicted
+++ resolved
@@ -104,12 +104,6 @@
       res.setHeader('Content-Type', 'application/javascript; charset=utf-8');
       break;
     case '.jsx':
-      res.setHeader('Content-Type', 'application/javascript; charset=utf-8');
-      break;
-    case '.ts':
-      res.setHeader('Content-Type', 'application/javascript; charset=utf-8');
-      break;
-    case '.tsx':
       res.setHeader('Content-Type', 'application/javascript; charset=utf-8');
       break;
     case '.mjs':
@@ -131,20 +125,7 @@
 
 // Static dosyalar (ses) - frontend build için tekil konsolide blok aşağıda (çift mount kaldırıldı)
 app.use('/audio', express.static(path.join(__dirname, 'audio'), { etag: true, lastModified: true }));
-
-// Serve public folder for favicon and other static assets
-const publicPath = path.join(__dirname, '..', 'public');
-if (fs.existsSync(publicPath)) {
-  app.use(express.static(publicPath, {
-    maxAge: isProduction ? '1y' : '0',
-    etag: true,
-    lastModified: true,
-    setHeaders: (res) => {
-      // Security headers for all static files
-      res.setHeader('X-Content-Type-Options', 'nosniff');
-    }
-  }));
-}
+// distDir burada tanımlanmıyor; aşağıdaki kapsamlı blokta yerel olarak hesaplanacak
 
 // Rate limiting uygulanmıyor (kişisel kurulum)
 
@@ -244,7 +225,7 @@
         }
 
         // Fix MIME types for JavaScript modules
-        if (filePath.endsWith('.js') || filePath.endsWith('.jsx') || filePath.endsWith('.ts') || filePath.endsWith('.tsx')) {
+        if (filePath.endsWith('.js') || filePath.endsWith('.jsx')) {
           res.setHeader('Content-Type', 'application/javascript; charset=utf-8');
         }
 
@@ -262,17 +243,15 @@
       }
     }));
 
-    // Catch-all handler for SPA routing (only for non-API routes) - PRODUCTION ONLY
-    if (isProduction) {
-      app.get(/^(?!\/api|\/audio|\/health).*/, (req, res, next) => {
-        // Send index.html for all other routes (SPA)
-        if (fs.existsSync(indexPath)) {
-          res.sendFile(indexPath);
-        } else {
-          next();
-        }
-      });
-    }
+    // Catch-all handler for SPA routing (only for non-API routes)
+    app.get(/^(?!\/api|\/audio|\/health).*/, (req, res, next) => {
+      // Send index.html for all other routes (SPA)
+      if (fs.existsSync(indexPath)) {
+        res.sendFile(indexPath);
+      } else {
+        next();
+      }
+    });
 
     // /assets fallback: root/assets yoksa dist/assets mount et
     if (!fs.existsSync(rootAssetsPath) && fs.existsSync(distAssetsPath)) {
@@ -282,7 +261,7 @@
         etag: true,
         lastModified: true,
         setHeaders: (res, filePath) => {
-          if (filePath.endsWith('.js') || filePath.endsWith('.jsx') || filePath.endsWith('.ts') || filePath.endsWith('.tsx')) {
+          if (filePath.endsWith('.js') || filePath.endsWith('.jsx')) {
             res.setHeader('Content-Type', 'application/javascript; charset=utf-8');
           }
           res.setHeader('X-Content-Type-Options', 'nosniff');
@@ -818,13 +797,6 @@
       return res.status(400).json({ error: 'Özel konu 200 karakterden uzun olamaz.' });
     }
 
-<<<<<<< HEAD
-
-    const storyId = storyDb.createStory(storyText.trim(), storyType, customTopic?.trim());
-    const story = storyDb.getStory(storyId);
-    if (story) {
-      // Story created successfully
-=======
     // Kategoriler işleme (en fazla 10 kısa etiket, 2-24 char)
     let catArray = [];
     if (Array.isArray(categories)) {
@@ -839,7 +811,6 @@
     const story = storyDb.getStory(storyId);
     if (story) {
       story.categories = catArray;
->>>>>>> 0fbdfcb8
     }
 
     res.status(201).json(story);
@@ -859,11 +830,7 @@
       return res.status(400).json({ error: 'Geçersiz masal ID\'si.' });
     }
 
-<<<<<<< HEAD
-  const { storyText, storyType, customTopic } = req.body;
-=======
   const { storyText, storyType, customTopic, categories } = req.body;
->>>>>>> 0fbdfcb8
 
     // Input validation
     if (!storyText || !storyType) {
@@ -886,10 +853,7 @@
       return res.status(400).json({ error: 'Özel konu 200 karakterden uzun olamaz.' });
     }
 
-<<<<<<< HEAD
-=======
   // Not: Şimdilik updateStory categories'i güncellemiyor; ileri aşamada migration yapılabilir.
->>>>>>> 0fbdfcb8
   const updated = storyDb.updateStory(id, storyText.trim(), storyType, customTopic?.trim());
 
     if (!updated) {
@@ -1333,56 +1297,6 @@
 });
 
 
-<<<<<<< HEAD
-// Profiles feature removed: API endpoints deleted
-
-// Series API endpoints
-app.get('/api/series', (req, res) => {
-  try {
-    const series = storyDb.getSeries();
-    res.json({ series });
-  } catch (error) {
-    logger.error('Serileri getirme hatası:', error);
-    res.status(500).json({ error: 'Seriler yüklenirken hata oluştu' });
-  }
-});
-
-app.post('/api/series', (req, res) => {
-  try {
-    const { title, description, characterInfo } = req.body;
-
-    if (!title) {
-      return res.status(400).json({ error: 'Seri başlığı zorunludur' });
-    }
-
-    const seriesId = storyDb.createSeries(title, description || '', characterInfo || {});
-    const series = storyDb.getSeriesById(seriesId);
-
-    res.json({ series });
-  } catch (error) {
-    logger.error('Seri oluşturma hatası:', error);
-    res.status(500).json({ error: 'Seri oluştururken hata oluştu' });
-  }
-});
-
-app.get('/api/series/:id', (req, res) => {
-  try {
-    const id = parseInt(req.params.id);
-    const series = storyDb.getSeriesById(id);
-
-    if (!series) {
-      return res.status(404).json({ error: 'Seri bulunamadı' });
-    }
-
-    res.json({ series });
-  } catch (error) {
-    logger.error('Seri getirme hatası:', error);
-    res.status(500).json({ error: 'Seri yüklenirken hata oluştu' });
-  }
-});
-
-app.put('/api/series/:id', (req, res) => {
-=======
 // Profiles API endpoints
 app.get('/api/profiles', (req, res) => {
   try {
@@ -1429,34 +1343,10 @@
 });
 
 app.put('/api/profiles/:id', (req, res) => {
->>>>>>> 0fbdfcb8
   try {
     const id = parseInt(req.params.id);
     const updates = req.body;
 
-<<<<<<< HEAD
-    const result = storyDb.updateSeries(id, updates);
-
-    if (!result) {
-      return res.status(404).json({ error: 'Seri bulunamadı' });
-    }
-
-    const series = storyDb.getSeriesById(id);
-    res.json({ series });
-  } catch (error) {
-    logger.error('Seri güncelleme hatası:', error);
-    res.status(500).json({ error: 'Seri güncellerken hata oluştu' });
-  }
-});
-
-app.delete('/api/series/:id', (req, res) => {
-  try {
-    const id = parseInt(req.params.id);
-    const result = storyDb.deleteSeries(id);
-
-    if (!result.changes) {
-      return res.status(404).json({ error: 'Seri bulunamadı' });
-=======
     const result = storyDb.updateProfile(id, updates);
 
     if (!result) {
@@ -1478,49 +1368,10 @@
 
     if (!result.changes) {
       return res.status(404).json({ error: 'Profil bulunamadı' });
->>>>>>> 0fbdfcb8
     }
 
     res.json({ success: true });
   } catch (error) {
-<<<<<<< HEAD
-    logger.error('Seri silme hatası:', error);
-    res.status(500).json({ error: 'Seri silerken hata oluştu' });
-  }
-});
-
-app.get('/api/series/:id/stories', (req, res) => {
-  try {
-    const id = parseInt(req.params.id);
-    const stories = storyDb.getStoriesBySeries(id);
-
-    res.json({ stories });
-  } catch (error) {
-    logger.error('Seri hikayelerini getirme hatası:', error);
-    res.status(500).json({ error: 'Seri hikayeleri yüklenirken hata oluştu' });
-  }
-});
-
-app.post('/api/series/:id/add-story', (req, res) => {
-  try {
-    const seriesId = parseInt(req.params.id);
-    const { storyId, seriesTitle } = req.body;
-
-    if (!storyId || !seriesTitle) {
-      return res.status(400).json({ error: 'Hikaye ID ve seri başlığı zorunludur' });
-    }
-
-    const result = storyDb.addStoryToSeries(storyId, seriesId, seriesTitle);
-
-    if (!result.changes) {
-      return res.status(404).json({ error: 'Hikaye bulunamadı' });
-    }
-
-    res.json({ success: true });
-  } catch (error) {
-    logger.error('Hikayeyi seriye ekleme hatası:', error);
-    res.status(500).json({ error: 'Hikaye seriye eklenirken hata oluştu' });
-=======
     logger.error('Profil silme hatası:', error);
     res.status(500).json({ error: 'Profil silerken hata oluştu' });
   }
@@ -1538,7 +1389,6 @@
   } catch (error) {
     logger.error('Aktif profil ayarlama hatası:', error);
     res.status(500).json({ error: 'Aktif profil ayarlanırken hata oluştu' });
->>>>>>> 0fbdfcb8
   }
 });
 
