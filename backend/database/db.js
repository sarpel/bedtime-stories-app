// database/db.js
const Database = require('better-sqlite3');
const path = require('path');
const fs = require('fs');
const crypto = require('crypto');

// Veritabanı ve audio dizinlerinin konumu (ortam değişkeni ile override edilebilir)
const DB_PATH = process.env.STORIES_DB_PATH || path.join(__dirname, 'stories.db');
const AUDIO_DIR = process.env.AUDIO_DIR_PATH || path.join(__dirname, '../audio');

// Audio klasörünü oluştur
if (!fs.existsSync(AUDIO_DIR)) {
  fs.mkdirSync(AUDIO_DIR, { recursive: true });
}

// SQLite veritabanı bağlantısı - Optimized for Pi Zero 2W
const db = new Database(DB_PATH, {
  // Pi Zero optimizations
  readonly: false,
  fileMustExist: false,
  timeout: 5000,
  verbose: null // Disable verbose logging in production
});

// WAL modu performans için + Pi Zero specific optimizations
db.pragma('journal_mode = WAL');
db.pragma('synchronous = NORMAL'); // Faster than FULL, safe for Pi Zero
db.pragma('cache_size = -1000'); // 1MB cache (reduced for Pi Zero)
db.pragma('temp_store = MEMORY'); // Use memory for temp tables (small amounts)
db.pragma('mmap_size = 33554432'); // 32MB memory map (reduced for Pi Zero)
db.pragma('page_size = 4096'); // Optimal for Pi Zero's ARM architecture

// Veritabanı tablolarını oluştur
function initDatabase() {
  // Stories tablosu
  db.exec(`
    CREATE TABLE IF NOT EXISTS stories (
      id INTEGER PRIMARY KEY AUTOINCREMENT,
      story_text TEXT NOT NULL,
      story_type TEXT NOT NULL,
      custom_topic TEXT,
  categories TEXT, -- JSON array (örn: ["macera","uyku"])
<<<<<<< HEAD
      profile_id INTEGER, -- Hangi profil için oluşturulduğu
=======
>>>>>>> 480b5f10
      is_favorite INTEGER DEFAULT 0,
      is_shared INTEGER DEFAULT 0,
      share_id TEXT UNIQUE,
      shared_at DATETIME,
      created_at DATETIME DEFAULT CURRENT_TIMESTAMP,
      updated_at DATETIME DEFAULT CURRENT_TIMESTAMP,
      FOREIGN KEY (profile_id) REFERENCES profiles(id)
    )
  `);

  // Profiles tablosu
  db.exec(`
    CREATE TABLE IF NOT EXISTS profiles (
      id INTEGER PRIMARY KEY AUTOINCREMENT,
      name TEXT NOT NULL,
      age INTEGER,
      gender TEXT, -- 'girl', 'boy', 'other'
      preferences TEXT, -- JSON object with story preferences
      custom_prompt TEXT, -- Profile-specific prompt
      is_active INTEGER DEFAULT 0, -- Only one profile can be active
      created_at DATETIME DEFAULT CURRENT_TIMESTAMP,
      updated_at DATETIME DEFAULT CURRENT_TIMESTAMP
    )
  `);

  // is_favorite sütununu varolan tabloya ekle (eğer yoksa)
  try {
    db.exec(`ALTER TABLE stories ADD COLUMN is_favorite INTEGER DEFAULT 0`);
    console.log('is_favorite sütunu eklendi');
  } catch (error) {
    // Sütun zaten varsa hata verir, bu normaldir
    if (!error.message.includes('duplicate column name')) {
      console.log('is_favorite sütunu zaten mevcut');
    }
  }

  // categories sütununu ekle (migration)
  try {
    db.exec(`ALTER TABLE stories ADD COLUMN categories TEXT`);
    console.log('categories sütunu eklendi');
  } catch (error) {
    if (!error.message.includes('duplicate column name')) {
      console.log('categories sütunu zaten mevcut');
    }
  }

<<<<<<< HEAD
  // profile_id sütununu ekle (migration)
=======
  // Sharing sütunlarını varolan tabloya ekle (eğer yoksa)
>>>>>>> 480b5f10
  try {
    db.exec(`ALTER TABLE stories ADD COLUMN profile_id INTEGER REFERENCES profiles(id)`);
    console.log('profile_id sütunu eklendi');
  } catch (error) {
    if (!error.message.includes('duplicate column name')) {
      console.log('profile_id sütunu zaten mevcut');
    }
  }

  try {
    db.exec(`ALTER TABLE stories ADD COLUMN share_id TEXT`);
    console.log('share_id sütunu eklendi');

    // Share_id için unique index oluştur
    try {
      db.exec(`CREATE UNIQUE INDEX idx_share_id ON stories(share_id)`);
      console.log('share_id için unique index oluşturuldu');
    } catch (indexError) {
      if (!indexError.message.includes('already exists')) {
        console.log('share_id unique index zaten mevcut');
      }
    }
  } catch (error) {
    if (!error.message.includes('duplicate column name')) {
      console.log('share_id sütunu zaten mevcut');
    }
  }

  try {
    db.exec(`ALTER TABLE stories ADD COLUMN shared_at DATETIME`);
    console.log('shared_at sütunu eklendi');
  } catch (error) {
    if (!error.message.includes('duplicate column name')) {
      console.log('shared_at sütunu zaten mevcut');
    }
  }

  // Audio files tablosu
  db.exec(`
    CREATE TABLE IF NOT EXISTS audio_files (
      id INTEGER PRIMARY KEY AUTOINCREMENT,
      story_id INTEGER NOT NULL,
      file_name TEXT NOT NULL,
      file_path TEXT NOT NULL,
      voice_id TEXT,
      voice_settings TEXT, -- JSON format
      created_at DATETIME DEFAULT CURRENT_TIMESTAMP,
      FOREIGN KEY (story_id) REFERENCES stories (id) ON DELETE CASCADE
    )
  `);

  // Queue tablosu (sıra tutmak için basit mapping)
  db.exec(`
    CREATE TABLE IF NOT EXISTS queue (
      position INTEGER PRIMARY KEY,
      story_id INTEGER NOT NULL,
      FOREIGN KEY (story_id) REFERENCES stories (id) ON DELETE CASCADE
    )
  `);

  // İndeksler performans için
  db.exec(`
    CREATE INDEX IF NOT EXISTS idx_stories_type ON stories (story_type);
    CREATE INDEX IF NOT EXISTS idx_stories_created ON stories (created_at DESC);
    CREATE INDEX IF NOT EXISTS idx_audio_story_id ON audio_files (story_id);
  `);

  // FTS (Full Text Search) tablosu oluştur
  try {
    db.exec(`
      CREATE VIRTUAL TABLE IF NOT EXISTS stories_fts USING fts5(
        story_text,
        story_type,
        custom_topic,
        content='stories',
        content_rowid='id'
      );
    `);
    console.log('FTS tablosu oluşturuldu');
  } catch (error) {
    console.log('FTS tablosu zaten mevcut veya hata:', error.message);
  }

  // FTS tablosunu mevcut verilerle doldur (sadece tablo boşsa)
  try {
    const ftsCount = db.prepare('SELECT COUNT(*) as c FROM stories_fts').get();
    if (ftsCount.c === 0) {
      db.exec(`
        INSERT OR REPLACE INTO stories_fts(rowid, story_text, story_type, custom_topic)
        SELECT id, story_text, story_type, COALESCE(custom_topic, '') FROM stories;
      `);
      console.log('FTS tablosu ilk kez dolduruldu');
    } else {
      console.log('FTS tablosu zaten dolu, toplu doldurma atlandı');
    }
  } catch (error) {
    console.log('FTS tablosu güncelleme hatası:', error.message);
  }

  // Queue indeksleri
  db.exec(`
    CREATE INDEX IF NOT EXISTS idx_queue_story_id ON queue (story_id);
  `);

  // FTS trigger'ları oluştur
  try {
    db.exec(`
      CREATE TRIGGER IF NOT EXISTS stories_fts_insert AFTER INSERT ON stories BEGIN
        INSERT INTO stories_fts(rowid, story_text, story_type, custom_topic)
        VALUES (new.id, new.story_text, new.story_type, COALESCE(new.custom_topic, ''));
      END;
    `);

    db.exec(`
      CREATE TRIGGER IF NOT EXISTS stories_fts_update AFTER UPDATE ON stories BEGIN
        UPDATE stories_fts SET
          story_text = new.story_text,
          story_type = new.story_type,
          custom_topic = COALESCE(new.custom_topic, '')
        WHERE rowid = new.id;
      END;
    `);

    db.exec(`
      CREATE TRIGGER IF NOT EXISTS stories_fts_delete AFTER DELETE ON stories BEGIN
        DELETE FROM stories_fts WHERE rowid = old.id;
      END;
    `);
    console.log('FTS trigger\'ları oluşturuldu');
  } catch (error) {
    console.log('FTS trigger\'ları zaten mevcut veya hata:', error.message);
  }

  // Paylaşım sütunları ekledikten sonra indeksleri oluştur
  try {
    db.exec(`
      CREATE INDEX IF NOT EXISTS idx_stories_share_id ON stories (share_id);
      CREATE INDEX IF NOT EXISTS idx_stories_shared ON stories (is_shared);
    `);
    console.log('Paylaşım indeksleri oluşturuldu');
  } catch (error) {
    console.log('Paylaşım indeksleri zaten mevcut veya hata:', error.message);
  }

  console.log('Veritabanı başarıyla başlatıldı:', DB_PATH);

  // Boş veritabanına örnek 3 hikaye ekle (opt-in)
  try {
    const shouldSeed = process.env.SEED_SAMPLE_STORIES === 'true';
    const row = db.prepare('SELECT COUNT(*) as c FROM stories').get();
    if (shouldSeed && row.c === 0) {
      const now = new Date().toISOString();
      const insert = db.prepare('INSERT INTO stories (story_text, story_type, custom_topic, is_favorite, created_at) VALUES (?,?,?,?,?)');
      const samples = [
        ['Küçük yıldız uykuya dalarken gökyüzü onu sarıp sakladı.', 'goodnight', 'yıldız', 0, now],
        ['Minik tavşan ormanda nazik olmanın gerçek dostluk getirdiğini öğrendi.', 'kindness', 'tavşan', 0, now],
        ['Sevgi dolu rüzgar sabırlı çiçeğe büyümenin zaman aldığını fısıldadı.', 'patience', 'çiçek', 0, now]
      ];
      const tx = db.transaction(() => { samples.forEach(s => insert.run(...s)); });
      tx();
      console.log('Örnek hikayeler eklendi (SEED_SAMPLE_STORIES=true).');
    }
  } catch (e) {
    console.error('Örnek hikayeler eklenemedi:', e.message);
  }
}

// Veritabanını başlat
initDatabase();

// Prepared statements - tablolar ve sütunlar oluşturulduktan sonra
const statements = {
  // Story operations
  insertStory: db.prepare(`
  INSERT INTO stories (story_text, story_type, custom_topic, categories)
  VALUES (?, ?, ?, ?)
  `),

  getStoryById: db.prepare(`
    SELECT * FROM stories WHERE id = ?
  `),

  getAllStories: db.prepare(`
    SELECT s.*, a.file_name, a.file_path, a.voice_id
    FROM stories s
    LEFT JOIN audio_files a ON s.id = a.story_id
    ORDER BY s.created_at DESC
  `),

  getStoriesByType: db.prepare(`
    SELECT s.*, a.file_name, a.file_path, a.voice_id
    FROM stories s
    LEFT JOIN audio_files a ON s.id = a.story_id
    WHERE s.story_type = ?
    ORDER BY s.created_at DESC
  `),

  deleteStory: db.prepare(`
    DELETE FROM stories WHERE id = ?
  `),

  updateStory: db.prepare(`
    UPDATE stories
    SET story_text = ?, story_type = ?, custom_topic = ?, updated_at = CURRENT_TIMESTAMP
    WHERE id = ?
  `),

  updateStoryFavorite: db.prepare(`
    UPDATE stories
    SET is_favorite = ?, updated_at = CURRENT_TIMESTAMP
    WHERE id = ?
  `),

  // Sharing operations
  updateStorySharing: db.prepare(`
    UPDATE stories
    SET is_shared = ?, share_id = ?, shared_at = CURRENT_TIMESTAMP, updated_at = CURRENT_TIMESTAMP
    WHERE id = ?
  `),

  getStoryByShareId: db.prepare(`
    SELECT s.*, a.file_name, a.file_path, a.voice_id
    FROM stories s
    LEFT JOIN audio_files a ON s.id = a.story_id
    WHERE s.share_id = ? AND s.is_shared = 1
  `),

  getAllSharedStories: db.prepare(`
    SELECT s.*, a.file_name, a.file_path, a.voice_id
    FROM stories s
    LEFT JOIN audio_files a ON s.id = a.story_id
    WHERE s.is_shared = 1
    ORDER BY s.shared_at DESC
  `),

  // Search operations
  searchStoriesFTS: db.prepare(`
    SELECT s.*, a.file_name, a.file_path, a.voice_id,
           bm25(stories_fts) as rank
    FROM stories_fts
    JOIN stories s ON stories_fts.rowid = s.id
    LEFT JOIN audio_files a ON s.id = a.story_id
    WHERE stories_fts MATCH ?
    ORDER BY rank, s.created_at DESC
    LIMIT ?
  `),

  searchStoriesByTitle: db.prepare(`
    SELECT s.*, a.file_name, a.file_path, a.voice_id
    FROM stories s
    LEFT JOIN audio_files a ON s.id = a.story_id
    WHERE s.custom_topic LIKE ? OR s.story_type LIKE ?
    ORDER BY s.created_at DESC
    LIMIT ?
  `),
  searchStoriesByContent: db.prepare(`
    SELECT s.*, a.file_name, a.file_path, a.voice_id
    FROM stories s
    LEFT JOIN audio_files a ON s.id = a.story_id
    WHERE s.story_text LIKE ?
    ORDER BY s.created_at DESC
    LIMIT ?
  `),

  // Audio operations
  insertAudio: db.prepare(`
    INSERT INTO audio_files (story_id, file_name, file_path, voice_id, voice_settings)
    VALUES (?, ?, ?, ?, ?)
  `),

  getAudioByStoryId: db.prepare(`
    SELECT * FROM audio_files WHERE story_id = ?
  `),

  deleteAudioByStoryId: db.prepare(`
    DELETE FROM audio_files WHERE story_id = ?
  `),

  // Combined operations
  getStoryWithAudio: db.prepare(`
    SELECT
      s.*,
      a.id as audio_id,
      a.file_name,
      a.file_path,
      a.voice_id,
      a.voice_settings
    FROM stories s
    LEFT JOIN audio_files a ON s.id = a.story_id
    WHERE s.id = ?
  `)
  ,
  // Queue operations
  getQueueAll: db.prepare(`
    SELECT story_id FROM queue ORDER BY position ASC
  `),
  clearQueue: db.prepare(`
    DELETE FROM queue
  `),
  insertQueueItem: db.prepare(`
    INSERT INTO queue (position, story_id) VALUES (?, ?)
  `),
  deleteQueueItem: db.prepare(`
    DELETE FROM queue WHERE story_id = ?
  `),
  getMaxQueuePos: db.prepare(`
    SELECT COALESCE(MAX(position), 0) as maxpos FROM queue
  `),
};

// Arama için maksimum limit sabiti
const MAX_SEARCH_LIMIT = 50;

// Utility function to generate unique share ID
function generateShareId() {
  return crypto.randomBytes(16).toString('hex');
}

// Database functions
const storyDb = {
  // Story operations
  createStory(storyText, storyType, customTopic = null, categories = []) {
    try {
      const categoriesValue = Array.isArray(categories) ? JSON.stringify(categories) : (categories || null);
      const result = statements.insertStory.run(storyText, storyType, customTopic, categoriesValue);
      return result.lastInsertRowid;
    } catch (error) {
      console.error('Masal oluşturma hatası:', error);
      throw error;
    }
  },

  getStory(id) {
    try {
      return statements.getStoryById.get(id);
    } catch (error) {
      console.error('Masal getirme hatası:', error);
      throw error;
    }
  },

  getAllStories() {
    try {
      const rows = statements.getAllStories.all();
      // Group audio files with stories
      const storiesMap = new Map();

      rows.forEach(row => {
        if (!storiesMap.has(row.id)) {
          storiesMap.set(row.id, {
            id: row.id,
            story_text: row.story_text,
            story_type: row.story_type,
            custom_topic: row.custom_topic,
            is_favorite: row.is_favorite,
            created_at: row.created_at,
            updated_at: row.updated_at,
            audio: null
          });
        }

        if (row.file_name) {
          storiesMap.get(row.id).audio = {
            file_name: row.file_name,
            file_path: row.file_path,
            voice_id: row.voice_id
          };
        }
      });

      return Array.from(storiesMap.values());
    } catch (error) {
      console.error('Masalları getirme hatası:', error);
      throw error;
    }
  },

  getStoriesByType(storyType) {
    try {
      return statements.getStoriesByType.all(storyType);
    } catch (error) {
      console.error('Tip bazlı masal getirme hatası:', error);
      throw error;
    }
  },

  updateStory(id, storyText, storyType, customTopic = null) {
    try {
      const result = statements.updateStory.run(storyText, storyType, customTopic, id);
      return result.changes > 0;
    } catch (error) {
      console.error('Masal güncelleme hatası:', error);
      throw error;
    }
  },

  deleteStory(id) {
    try {
      // Önce ses dosyasını fiziksel olarak sil
      const audio = statements.getAudioByStoryId.get(id);
      if (audio && fs.existsSync(audio.file_path)) {
        fs.unlinkSync(audio.file_path);
      }

      // Veritabanından sil (CASCADE sayesinde audio_files da silinir)
      const result = statements.deleteStory.run(id);
      return result.changes > 0;
    } catch (error) {
      console.error('Masal silme hatası:', error);
      throw error;
    }
  },

  updateStoryFavorite(id, isFavorite) {
    try {
      const result = statements.updateStoryFavorite.run(isFavorite ? 1 : 0, id);
      if (result.changes > 0) {
        return statements.getStoryById.get(id);
      }
      return null;
    } catch (error) {
      console.error('Favori durumu güncelleme hatası:', error);
      throw error;
    }
  },

  // Audio operations
  saveAudio(storyId, fileName, filePath, voiceId, voiceSettings = null) {
    try {
      const result = statements.insertAudio.run(
        storyId,
        fileName,
        filePath,
        voiceId,
        voiceSettings ? JSON.stringify(voiceSettings) : null
      );
      return result.lastInsertRowid;
    } catch (error) {
      console.error('Ses dosyası kaydetme hatası:', error);
      throw error;
    }
  },

  getAudioByStoryId(storyId) {
    try {
      return statements.getAudioByStoryId.get(storyId);
    } catch (error) {
      console.error('Ses dosyası getirme hatası:', error);
      throw error;
    }
  },

  // Combined operations
  getStoryWithAudio(id) {
    try {
      const row = statements.getStoryWithAudio.get(id);
      if (!row) {
        return null;
      }

      return {
        id: row.id,
        story_text: row.story_text,
        story_type: row.story_type,
        custom_topic: row.custom_topic,
  categories: row.categories ? JSON.parse(row.categories) : [],
        created_at: row.created_at,
        updated_at: row.updated_at,
        audio: row.audio_id ? {
          id: row.audio_id,
          file_name: row.file_name,
          file_path: row.file_path,
          voice_id: row.voice_id,
          voice_settings: row.voice_settings ? JSON.parse(row.voice_settings) : null
        } : null
      };
    } catch (error) {
      console.error('Masal ve ses dosyası getirme hatası:', error);
      throw error;
    }
  },

  // Sharing operations
  shareStory(id) {
    try {
      const shareId = generateShareId();
      const result = statements.updateStorySharing.run(1, shareId, id);
      if (result.changes > 0) {
        return { success: true, shareId };
      }
      return { success: false };
    } catch (error) {
      console.error('Masal paylaşma hatası:', error);
      throw error;
    }
  },

  // Queue operations
  getQueue() {
    try {
      const rows = statements.getQueueAll.all();
      return rows.map(r => r.story_id);
    } catch (error) {
      console.error('Kuyruk getirme hatası:', error);
      throw error;
    }
  },

  setQueue(ids) {
    try {
      const tx = db.transaction((list) => {
        statements.clearQueue.run();
        list.forEach((id, idx) => {
          statements.insertQueueItem.run(idx + 1, id);
        });
      });
      tx(ids);
      return true;
    } catch (error) {
      console.error('Kuyruk güncelleme hatası:', error);
      throw error;
    }
  },

  addToQueue(id) {
    try {
      const current = this.getQueue();
      if (current.includes(id)) {
        return false;
      }
      const { maxpos } = statements.getMaxQueuePos.get();
      statements.insertQueueItem.run(maxpos + 1, id);
      return true;
    } catch (error) {
      console.error('Kuyruğa ekleme hatası:', error);
      throw error;
    }
  },

  removeFromQueue(id) {
    try {
      statements.deleteQueueItem.run(id);
      // Pozisyonları yeniden sıklaştır
      const rows = statements.getQueueAll.all();
      const tx = db.transaction(() => {
        statements.clearQueue.run();
        rows.forEach((r, idx) => statements.insertQueueItem.run(idx + 1, r.story_id));
      });
      tx();
      return true;
    } catch (error) {
      console.error('Kuyruktan çıkarma hatası:', error);
      throw error;
    }
  },

  unshareStory(id) {
    try {
      const result = statements.updateStorySharing.run(0, null, id);
      return result.changes > 0;
    } catch (error) {
      console.error('Masal paylaşımı kaldırma hatası:', error);
      throw error;
    }
  },

  getStoryByShareId(shareId) {
    try {
      const row = statements.getStoryByShareId.get(shareId);
      if (!row) {
        return null;
      }

      return {
        id: row.id,
        story_text: row.story_text,
        story_type: row.story_type,
        custom_topic: row.custom_topic,
  categories: row.categories ? JSON.parse(row.categories) : [],
        is_favorite: row.is_favorite,
        is_shared: row.is_shared,
        share_id: row.share_id,
        shared_at: row.shared_at,
        created_at: row.created_at,
        updated_at: row.updated_at,
        audio: row.file_name ? {
          file_name: row.file_name,
          file_path: row.file_path,
          voice_id: row.voice_id
        } : null
      };
    } catch (error) {
      console.error('Paylaşım ID ile masal getirme hatası:', error);
      throw error;
    }
  },

  getAllSharedStories() {
    try {
      const rows = statements.getAllSharedStories.all();
      // Group audio files with stories
      const storiesMap = new Map();

      rows.forEach(row => {
        if (!storiesMap.has(row.id)) {
          storiesMap.set(row.id, {
            id: row.id,
            story_text: row.story_text,
            story_type: row.story_type,
            custom_topic: row.custom_topic,
            is_favorite: row.is_favorite,
            is_shared: row.is_shared,
            share_id: row.share_id,
            shared_at: row.shared_at,
            created_at: row.created_at,
            updated_at: row.updated_at,
            audio: null
          });
        }

        if (row.file_name) {
          storiesMap.get(row.id).audio = {
            file_name: row.file_name,
            file_path: row.file_path,
            voice_id: row.voice_id
          };
        }
      });

      return Array.from(storiesMap.values());
    } catch (error) {
      console.error('Paylaşılan masalları getirme hatası:', error);
      throw error;
    }
  },

<<<<<<< HEAD
// (The orphaned FTS block has been removed; no other changes in this region.)
=======
>>>>>>> 480b5f10
  searchStoriesByTitle(query, limit = MAX_SEARCH_LIMIT) {
    try {
      if (!query || typeof query !== 'string' || query.trim().length === 0) {
        return [];
      }

      // Title search is based on custom_topic and story_type
      const likePattern = `%${query.trim()}%`;
      const rows = statements.searchStoriesByTitle.all(likePattern, likePattern, Math.min(limit, MAX_SEARCH_LIMIT));

      return this.processStoryRows(rows);
    } catch (error) {
      console.error('Başlık arama hatası:', error);
      throw error;
    }
  },

  searchStoriesByContent(query, limit = MAX_SEARCH_LIMIT) {
    try {
      if (!query || typeof query !== 'string' || query.trim().length === 0) {
        return [];
      }

      const likePattern = `%${query.trim()}%`;
      const rows = statements.searchStoriesByContent.all(likePattern, Math.min(limit, MAX_SEARCH_LIMIT));

      return this.processStoryRows(rows);
    } catch (error) {
      console.error('İçerik arama hatası:', error);
      throw error;
    }
  },

<<<<<<< HEAD
  // Ana arama metodu - FTS ve fallback LIKE araması
  searchStories(query, options = {}) {
    try {
      if (!query || typeof query !== 'string' || query.trim().length === 0) {
        return [];
      }

      const { limit = MAX_SEARCH_LIMIT, useFTS = true } = options;
      const searchTerm = query.trim();
      const effectiveLimit = Math.min(limit, MAX_SEARCH_LIMIT);

      // FTS arama öncelikli
      if (useFTS) {
        try {
          // FTS5 query - escape special characters and use Unicode-safe handling
          const ftsQuery = searchTerm
            .replace(/[^\p{L}\p{N}\s]/gu, ' ')
            .replace(/\s+/g, ' ')
            .trim();

          if (ftsQuery.length > 0) {
            const rows = statements.searchStoriesFTS.all(ftsQuery, effectiveLimit);
            const results = this.processStoryRows(rows);
            if (results.length > 0) {
              return results;
            }
          }
        } catch (ftsError) {
          console.log('FTS search failed, falling back to basic search:', ftsError.message);
        }
      }

      // Fallback: LIKE search on both title and content
      const likePattern = `%${searchTerm}%`;
      const rows = statements.searchStoriesByContent.all(likePattern, effectiveLimit);

      return this.processStoryRows(rows);
    } catch (error) {
      console.error('Arama hatası:', error);
      throw error;
    }
  },

=======
>>>>>>> 480b5f10
  // Helper function to process story rows consistently
  processStoryRows(rows) {
    const storiesMap = new Map();

    rows.forEach(row => {
      if (!storiesMap.has(row.id)) {
        storiesMap.set(row.id, {
          id: row.id,
          story_text: row.story_text,
          story_type: row.story_type,
          custom_topic: row.custom_topic,
          categories: row.categories ? JSON.parse(row.categories) : [],
          is_favorite: row.is_favorite,
          is_shared: row.is_shared,
          share_id: row.share_id,
          shared_at: row.shared_at,
          created_at: row.created_at,
          updated_at: row.updated_at,
          audio: null,
          rank: row.rank || null
        });
      }

      if (row.file_name) {
        storiesMap.get(row.id).audio = {
          file_name: row.file_name,
          file_path: row.file_path,
          voice_id: row.voice_id
        };
      }
    });

    return Array.from(storiesMap.values());
  },

  // Utility functions
  getAudioDir() {
    return AUDIO_DIR;
  },

  // Profile management functions
  createProfile(name, age, gender, preferences = {}, customPrompt = '') {
    const stmt = db.prepare(`
      INSERT INTO profiles (name, age, gender, preferences, custom_prompt)
      VALUES (?, ?, ?, ?, ?)
    `);
    const result = stmt.run(name, age, gender, JSON.stringify(preferences), customPrompt);
    return result.lastInsertRowid;
  },

  getProfiles() {
    const stmt = db.prepare('SELECT * FROM profiles ORDER BY created_at DESC');
    return stmt.all().map(row => ({
      ...row,
      preferences: row.preferences ? JSON.parse(row.preferences) : {}
    }));
  },

  getProfile(id) {
    const stmt = db.prepare('SELECT * FROM profiles WHERE id = ?');
    const row = stmt.get(id);
    if (row) {
      return {
        ...row,
        preferences: row.preferences ? JSON.parse(row.preferences) : {}
      };
    }
    return null;
  },

  updateProfile(id, updates) {
    const fields = [];
    const values = [];

    if (updates.name !== undefined) {
      fields.push('name = ?');
      values.push(updates.name);
    }
    if (updates.age !== undefined) {
      fields.push('age = ?');
      values.push(updates.age);
    }
    if (updates.gender !== undefined) {
      fields.push('gender = ?');
      values.push(updates.gender);
    }
    if (updates.preferences !== undefined) {
      fields.push('preferences = ?');
      values.push(JSON.stringify(updates.preferences));
    }
    if (updates.customPrompt !== undefined) {
      fields.push('custom_prompt = ?');
      values.push(updates.customPrompt);
    }

    if (fields.length > 0) {
      fields.push('updated_at = CURRENT_TIMESTAMP');
      const stmt = db.prepare(`UPDATE profiles SET ${fields.join(', ')} WHERE id = ?`);
      values.push(id);
      return stmt.run(...values);
    }
    return null;
  },

  deleteProfile(id) {
    // Önce profile ait storyleri güncelle (profile_id'yi null yap)
    const updateStoriesStmt = db.prepare('UPDATE stories SET profile_id = NULL WHERE profile_id = ?');
    updateStoriesStmt.run(id);

    // Profile'i sil
    const deleteStmt = db.prepare('DELETE FROM profiles WHERE id = ?');
    return deleteStmt.run(id);
  },

  setActiveProfile(id) {
    // Tüm profilleri inactive yap
    db.prepare('UPDATE profiles SET is_active = 0').run();

    // Belirtilen profili active yap
    if (id) {
      const stmt = db.prepare('UPDATE profiles SET is_active = 1 WHERE id = ?');
      return stmt.run(id);
    }
    return null;
  },

  getActiveProfile() {
    const stmt = db.prepare('SELECT * FROM profiles WHERE is_active = 1 LIMIT 1');
    const row = stmt.get();
    if (row) {
      return {
        ...row,
        preferences: row.preferences ? JSON.parse(row.preferences) : {}
      };
    }
    return null;
  },

  close() {
    db.close();
  }
}

// Veritabanını başlat
initDatabase();

module.exports = storyDb;<|MERGE_RESOLUTION|>--- conflicted
+++ resolved
@@ -40,10 +40,9 @@
       story_type TEXT NOT NULL,
       custom_topic TEXT,
   categories TEXT, -- JSON array (örn: ["macera","uyku"])
-<<<<<<< HEAD
+
       profile_id INTEGER, -- Hangi profil için oluşturulduğu
-=======
->>>>>>> 480b5f10
+
       is_favorite INTEGER DEFAULT 0,
       is_shared INTEGER DEFAULT 0,
       share_id TEXT UNIQUE,
@@ -90,11 +89,7 @@
     }
   }
 
-<<<<<<< HEAD
-  // profile_id sütununu ekle (migration)
-=======
-  // Sharing sütunlarını varolan tabloya ekle (eğer yoksa)
->>>>>>> 480b5f10
+
   try {
     db.exec(`ALTER TABLE stories ADD COLUMN profile_id INTEGER REFERENCES profiles(id)`);
     console.log('profile_id sütunu eklendi');
@@ -731,10 +726,7 @@
     }
   },
 
-<<<<<<< HEAD
-// (The orphaned FTS block has been removed; no other changes in this region.)
-=======
->>>>>>> 480b5f10
+
   searchStoriesByTitle(query, limit = MAX_SEARCH_LIMIT) {
     try {
       if (!query || typeof query !== 'string' || query.trim().length === 0) {
@@ -768,7 +760,6 @@
     }
   },
 
-<<<<<<< HEAD
   // Ana arama metodu - FTS ve fallback LIKE araması
   searchStories(query, options = {}) {
     try {
@@ -812,8 +803,7 @@
     }
   },
 
-=======
->>>>>>> 480b5f10
+
   // Helper function to process story rows consistently
   processStoryRows(rows) {
     const storiesMap = new Map();
