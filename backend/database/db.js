--- conflicted
+++ resolved
@@ -40,10 +40,7 @@
       story_type TEXT NOT NULL,
       custom_topic TEXT,
   categories TEXT, -- JSON array (örn: ["macera","uyku"])
-<<<<<<< HEAD
       profile_id INTEGER, -- Hangi profil için oluşturulduğu
-=======
->>>>>>> 480b5f10
       is_favorite INTEGER DEFAULT 0,
       is_shared INTEGER DEFAULT 0,
       share_id TEXT UNIQUE,
@@ -80,20 +77,7 @@
     }
   }
 
-  // categories sütununu ekle (migration)
-<<<<<<< HEAD
-=======
-  try {
-    db.exec(`ALTER TABLE stories ADD COLUMN categories TEXT`);
-    console.log('categories sütunu eklendi');
-  } catch (error) {
-    if (!error.message.includes('duplicate column name')) {
-      console.log('categories sütunu zaten mevcut');
-    }
-  }
-
-  // Sharing sütunlarını varolan tabloya ekle (eğer yoksa)
->>>>>>> 480b5f10
+
   try {
     db.exec(`ALTER TABLE stories ADD COLUMN categories TEXT`);
     console.log('categories sütunu eklendi');
@@ -403,7 +387,6 @@
   getMaxQueuePos: db.prepare(`
     SELECT COALESCE(MAX(position), 0) as maxpos FROM queue
   `),
-<<<<<<< HEAD
 
   searchStoriesByTitle: db.prepare(`
     SELECT s.*, a.file_name, a.file_path, a.voice_id
@@ -413,16 +396,6 @@
     ORDER BY s.created_at DESC
     LIMIT ?
   `),
-  searchStoriesByContent: db.prepare(`
-    SELECT s.*, a.file_name, a.file_path, a.voice_id
-    FROM stories s
-    LEFT JOIN audio_files a ON s.id = a.story_id
-    WHERE s.story_text LIKE ?
-    ORDER BY s.created_at DESC
-    LIMIT ?
-  `),
-=======
->>>>>>> 480b5f10
 };
 
 // Arama için maksimum limit sabiti
@@ -751,10 +724,6 @@
     }
   },
 
-<<<<<<< HEAD
-// (The orphaned FTS block has been removed; no other changes in this region.)
-=======
->>>>>>> 480b5f10
   searchStoriesByTitle(query, limit = MAX_SEARCH_LIMIT) {
     try {
       if (!query || typeof query !== 'string' || query.trim().length === 0) {
@@ -788,7 +757,6 @@
     }
   },
 
-<<<<<<< HEAD
   // Ana arama metodu - FTS ve fallback LIKE araması
   searchStories(query, options = {}) {
     try {
@@ -832,8 +800,7 @@
     }
   },
 
-=======
->>>>>>> 480b5f10
+
   // Helper function to process story rows consistently
   processStoryRows(rows) {
     const storiesMap = new Map();
